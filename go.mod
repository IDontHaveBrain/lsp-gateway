--- conflicted
+++ resolved
@@ -18,11 +18,8 @@
 	github.com/stretchr/testify v1.10.0
 	github.com/vmihailenco/msgpack/v5 v5.4.1
 	golang.org/x/text v0.27.0
-<<<<<<< HEAD
 	google.golang.org/protobuf v1.36.6
-=======
 	gopkg.in/yaml.v2 v2.4.0
->>>>>>> 0913298e
 	gopkg.in/yaml.v3 v3.0.1
 )
 
