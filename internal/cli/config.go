package cli

import (
	"context"
	"encoding/json"
	"fmt"
	"log"
	"os"
	"strconv"
	"strings"
	"time"

	"lsp-gateway/internal/config"
	"lsp-gateway/internal/setup"

	"github.com/goccy/go-yaml"
	"github.com/spf13/cobra"
)

var (
	configFilePath        string
	ConfigOutputPath      string
	ConfigJSON            bool
	ConfigOverwrite       bool
	ConfigAutoDetect      bool
	ConfigValidateOnly    bool
	ConfigIncludeComments bool
	ConfigTargetRuntime   string
	// Multi-language configuration flags
	ConfigMultiLanguage           bool
	ConfigOptimizationMode        string
	ConfigTemplate                string
	ConfigProjectPath             string
	ConfigEnableSmartRouting      bool
	ConfigEnableConcurrentServers bool
	ConfigPerformanceProfile      string
	ConfigProjectDetection        bool
	ConfigComprehensive           bool
	ConfigCheckMultiLang          bool
	ConfigCheckPerformance        bool
	ConfigValidateRouting         bool
	ConfigCheckResourceLimits     bool
	ConfigFromPath                string
	ConfigToPath                  string
	ConfigApplyTuning             bool
)

var ConfigCmd = &cobra.Command{
	Use:   CmdConfig,
	Short: "Configuration management",
	Long: `Manage LSP Gateway configuration files.

The config command provides comprehensive configuration management capabilities,
including generation, validation, and inspection of configuration files.

Available subcommands:
  generate - Generate configuration files
  validate - Validate existing configuration
  show     - Display current configuration
  migrate  - Migrate legacy configuration files
  optimize - Optimize configuration for performance

Examples:
  # Generate default configuration
  lsp-gateway config generate

  # Generate configuration based on detected runtimes
  lsp-gateway config generate --auto-detect

  # Validate existing configuration
  lsp-gateway config validate

  # Show current configuration in JSON format
  lsp-gateway config show --json

  # Generate multi-language configuration
  lsp-gateway config generate --multi-language --project-path /path/to/project

  # Generate optimized configuration
  lsp-gateway config generate --optimization-mode production --enable-smart-routing

  # Validate comprehensive multi-language setup
  lsp-gateway config validate --comprehensive --check-multi-language

  # Migrate legacy configuration
  lsp-gateway config migrate --from legacy-config.yaml --to multi-config.yaml

  # Optimize existing configuration
  lsp-gateway config optimize --mode production --apply-performance-tuning`,
	RunE: ConfigShow, // Default to showing config when no subcommand specified
}

var ConfigGenerateCmd = &cobra.Command{
	Use:   "generate",
	Short: "Generate configuration files",
	Long: `Generate LSP Gateway configuration files based on system detection or defaults.

This command can generate configuration files in several ways:
1. Auto-detection: Scan system for runtimes and generate config for available servers
2. Target runtime: Generate config for a specific runtime (go, python, nodejs, java)
3. Default: Generate a basic default configuration

The generated configuration will include appropriate server definitions,
language mappings, and transport settings based on detected capabilities.

Examples:
  # Generate configuration with auto-detection
  lsp-gateway config generate --auto-detect

  # Generate configuration for specific runtime
  lsp-gateway config generate --runtime go

  # Generate default configuration
  lsp-gateway config generate

  # Generate to specific file with overwrite
  lsp-gateway config generate --output custom-config.yaml --overwrite

  # Generate with comments for documentation
  lsp-gateway config generate --include-comments

  # Generate multi-language configuration with project detection
  lsp-gateway config generate --multi-language --project-path /path/to/project

  # Generate with optimization mode and template
  lsp-gateway config generate --optimization-mode production --template monorepo

  # Generate with smart routing and concurrent servers
  lsp-gateway config generate --enable-smart-routing --enable-concurrent-servers

  # Generate with performance profile
  lsp-gateway config generate --performance-profile high --project-detection`,
	RunE: ConfigGenerate,
}

var ConfigValidateCmd = &cobra.Command{
	Use:   "validate",
	Short: "Validate configuration file",
	Long: `Validate an existing LSP Gateway configuration file.

This command performs comprehensive validation of configuration files including:
- YAML syntax validation
- Schema validation against expected structure
- Server configuration validation
- Runtime dependency checks
- Language server availability checks

The validation includes both basic structural checks and functional verification
where possible (checking if configured servers are actually available).

Examples:
  # Validate default configuration file
  lsp-gateway config validate

  # Validate specific configuration file
  lsp-gateway config validate --config /path/to/config.yaml

  # Validate with JSON output for automation
  lsp-gateway config validate --json

  # Quick syntax check only
  lsp-gateway config validate --validate-only

  # Comprehensive validation with multi-language checks
  lsp-gateway config validate --comprehensive --check-multi-language

  # Validate routing and performance settings
  lsp-gateway config validate --validate-routing --check-performance

  # Check resource limits and multi-language consistency
  lsp-gateway config validate --check-resource-limits --check-multi-language`,
	RunE: ConfigValidate,
}

var ConfigShowCmd = &cobra.Command{
	Use:   "show",
	Short: "Display current configuration",
	Long: `Display the current LSP Gateway configuration.

This command loads and displays the current configuration file, showing:
- Server configurations and their settings
- Port and transport configurations
- Language mappings and file associations
- Any configuration issues or warnings

The output can be formatted as human-readable text or JSON for automation.

Examples:
  # Show current configuration
  lsp-gateway config show

  # Show configuration from specific file
  lsp-gateway config show --config /path/to/config.yaml

  # Show configuration in JSON format
  lsp-gateway config show --json

  # Show configuration with validation information
  lsp-gateway config show --validate`,
	RunE: ConfigShow,
}

// New commands for multi-language configuration
var ConfigMigrateCmd = &cobra.Command{
	Use:   "migrate",
	Short: "Migrate legacy configuration to multi-language format",
	Long: `Migrate existing legacy configuration files to the new multi-language format.

This command converts older configuration formats to support:
- Multi-language project detection
- Enhanced server configurations
- Smart routing and performance optimizations
- Modern configuration schema

Examples:
  # Migrate legacy configuration
  lsp-gateway config migrate --from legacy-config.yaml --to multi-config.yaml

  # Migrate with automatic optimization
  lsp-gateway config migrate --from old.yaml --to new.yaml --optimization-mode production`,
	RunE: ConfigMigrate,
}

var ConfigOptimizeCmd = &cobra.Command{
	Use:   "optimize",
	Short: "Optimize configuration for performance and multi-language support",
	Long: `Optimize existing configuration files for better performance and multi-language support.

This command applies various optimization strategies including:
- Performance tuning for high-throughput scenarios
- Resource limit adjustments
- Smart routing configuration
- Concurrent server management settings
- Memory and CPU optimizations

Examples:
  # Optimize for production use
  lsp-gateway config optimize --mode production --apply-performance-tuning

  # Optimize with smart routing enabled
  lsp-gateway config optimize --mode production --enable-smart-routing`,
	RunE: ConfigOptimize,
}

func init() {
	ConfigCmd.PersistentFlags().StringVarP(&configFilePath, "config", "c", DefaultConfigFile, "Configuration file path")
	ConfigCmd.PersistentFlags().BoolVar(&ConfigJSON, "json", false, "Output in JSON format")

	// Enhanced ConfigGenerateCmd flags
	ConfigGenerateCmd.Flags().StringVarP(&ConfigOutputPath, "output", "o", "", "Output configuration file path (default: same as input)")
	ConfigGenerateCmd.Flags().BoolVar(&ConfigOverwrite, "overwrite", false, "Overwrite existing configuration file")
	ConfigGenerateCmd.Flags().BoolVar(&ConfigAutoDetect, "auto-detect", false, "Auto-detect runtimes and generate configuration")
	ConfigGenerateCmd.Flags().BoolVar(&ConfigIncludeComments, "include-comments", false, "Include explanatory comments in generated config")
	ConfigGenerateCmd.Flags().StringVar(&ConfigTargetRuntime, "runtime", "", "Generate configuration for specific runtime (go, python, nodejs, java)")
	// Multi-language flags
	ConfigGenerateCmd.Flags().BoolVar(&ConfigMultiLanguage, "multi-language", false, "Enable multi-language configuration features")
	ConfigGenerateCmd.Flags().StringVar(&ConfigOptimizationMode, "optimization-mode", config.PerformanceProfileDevelopment, "Set optimization mode (development, production, analysis)")
	ConfigGenerateCmd.Flags().StringVar(&ConfigTemplate, "template", "", "Use configuration template (monorepo, microservices, single-project)")
	ConfigGenerateCmd.Flags().StringVar(&ConfigProjectPath, "project-path", "", "Project path for multi-language detection")
	ConfigGenerateCmd.Flags().BoolVar(&ConfigEnableSmartRouting, "enable-smart-routing", false, "Enable intelligent request routing")
	ConfigGenerateCmd.Flags().BoolVar(&ConfigEnableConcurrentServers, "enable-concurrent-servers", false, "Enable concurrent server management")
	ConfigGenerateCmd.Flags().StringVar(&ConfigPerformanceProfile, "performance-profile", setup.ProjectComplexityMedium, "Set performance profile (low, medium, high)")
	ConfigGenerateCmd.Flags().BoolVar(&ConfigProjectDetection, "project-detection", false, "Enable automatic project detection")

	// Enhanced ConfigValidateCmd flags
	ConfigValidateCmd.Flags().BoolVar(&ConfigValidateOnly, "validate-only", false, "Perform syntax validation only (skip server verification)")
	ConfigValidateCmd.Flags().BoolVar(&ConfigComprehensive, "comprehensive", false, "Enable comprehensive validation mode")
	ConfigValidateCmd.Flags().BoolVar(&ConfigCheckMultiLang, "check-multi-language", false, "Check multi-language consistency")
	ConfigValidateCmd.Flags().BoolVar(&ConfigCheckPerformance, "check-performance", false, "Validate performance settings")
	ConfigValidateCmd.Flags().BoolVar(&ConfigValidateRouting, "validate-routing", false, "Check routing strategy configuration")
	ConfigValidateCmd.Flags().BoolVar(&ConfigCheckResourceLimits, "check-resource-limits", false, "Validate resource limit settings")

	ConfigShowCmd.Flags().BoolVar(&ConfigValidateOnly, "validate", false, "Include validation information in output")

	// ConfigMigrateCmd flags
	ConfigMigrateCmd.Flags().StringVar(&ConfigFromPath, "from", "", "Source configuration file path")
	ConfigMigrateCmd.Flags().StringVar(&ConfigToPath, "to", "", "Target configuration file path")
	ConfigMigrateCmd.Flags().StringVar(&ConfigOptimizationMode, "optimization-mode", config.PerformanceProfileDevelopment, "Apply optimization mode during migration")
	ConfigMigrateCmd.Flags().BoolVar(&ConfigOverwrite, "overwrite", false, "Overwrite target file if it exists")

	// ConfigOptimizeCmd flags
	ConfigOptimizeCmd.Flags().StringVar(&ConfigOptimizationMode, "mode", config.PerformanceProfileProduction, "Optimization mode (development, production, analysis)")
	ConfigOptimizeCmd.Flags().BoolVar(&ConfigApplyTuning, "apply-performance-tuning", false, "Apply performance tuning optimizations")
	ConfigOptimizeCmd.Flags().BoolVar(&ConfigEnableSmartRouting, "enable-smart-routing", false, "Enable smart routing optimizations")
	ConfigOptimizeCmd.Flags().BoolVar(&ConfigEnableConcurrentServers, "enable-concurrent-servers", false, "Enable concurrent server optimizations")
	ConfigOptimizeCmd.Flags().BoolVar(&ConfigOverwrite, "overwrite", false, "Overwrite existing configuration file")

	ConfigCmd.AddCommand(ConfigGenerateCmd)
	ConfigCmd.AddCommand(ConfigValidateCmd)
	ConfigCmd.AddCommand(ConfigShowCmd)
	ConfigCmd.AddCommand(ConfigMigrateCmd)
	ConfigCmd.AddCommand(ConfigOptimizeCmd)

	rootCmd.AddCommand(ConfigCmd)
}

func ConfigGenerate(cmd *cobra.Command, args []string) error {
	if err := ValidateConfigGenerateParams(); err != nil {
		return err
	}

	outputPath, err := determineConfigOutputPath()
	if err != nil {
		return err
	}

	cfg, err := generateConfigurationByMode()
	if err != nil {
		return err
	}

	if err := WriteConfigurationFile(cfg, outputPath, ConfigIncludeComments); err != nil {
		return NewPermissionError(outputPath, "write configuration to")
	}

	fmt.Printf("✓ Configuration written to: %s\n", outputPath)
	fmt.Println("Note: Advanced configuration generation will be available once setup integration is complete.")

	return nil
}

func ConfigValidate(cmd *cobra.Command, args []string) error {
	if err := ValidateConfigValidateParams(); err != nil {
		return err
	}

	fmt.Printf("Validating configuration file: %s\n", configFilePath)

	cfg, err := config.LoadConfig(configFilePath)
	if err != nil {
		if ConfigJSON {
			OutputValidationJSON(false, []string{fmt.Sprintf("Failed to load configuration: %v", err)}, nil)
			return nil
		}
		return HandleConfigError(err, configFilePath)
	}

	issues := []string{}
	warnings := []string{}

	// Basic configuration validation
	if err := cfg.Validate(); err != nil {
		issues = append(issues, fmt.Sprintf("Configuration validation failed: %v", err))
	}

	// Comprehensive validation mode
	if ConfigComprehensive {
		if comprehensiveIssues, comprehensiveWarnings := runComprehensiveValidation(cfg); len(comprehensiveIssues) > 0 || len(comprehensiveWarnings) > 0 {
			issues = append(issues, comprehensiveIssues...)
			warnings = append(warnings, comprehensiveWarnings...)
		}
	}

	// Multi-language consistency checks
	if ConfigCheckMultiLang {
		if multiLangIssues, multiLangWarnings := validateMultiLanguageConsistency(cfg); len(multiLangIssues) > 0 || len(multiLangWarnings) > 0 {
			issues = append(issues, multiLangIssues...)
			warnings = append(warnings, multiLangWarnings...)
		}
	}

	// Performance settings validation
	if ConfigCheckPerformance {
		if perfIssues, perfWarnings := validatePerformanceSettings(cfg); len(perfIssues) > 0 || len(perfWarnings) > 0 {
			issues = append(issues, perfIssues...)
			warnings = append(warnings, perfWarnings...)
		}
	}

	// Routing strategy validation
	if ConfigValidateRouting {
		if routingIssues, routingWarnings := validateRoutingStrategy(cfg); len(routingIssues) > 0 || len(routingWarnings) > 0 {
			issues = append(issues, routingIssues...)
			warnings = append(warnings, routingWarnings...)
		}
	}

	// Resource limits validation
	if ConfigCheckResourceLimits {
		if resourceIssues, resourceWarnings := validateResourceLimits(cfg); len(resourceIssues) > 0 || len(resourceWarnings) > 0 {
			issues = append(issues, resourceIssues...)
			warnings = append(warnings, resourceWarnings...)
		}
	}

	if !ConfigValidateOnly && !ConfigComprehensive && !ConfigCheckMultiLang && !ConfigCheckPerformance && !ConfigValidateRouting && !ConfigCheckResourceLimits {
		warnings = append(warnings, "Extended validation not yet available - basic validation only")
	}

	if ConfigJSON {
		OutputValidationJSON(len(issues) == 0, issues, warnings)
	} else {
		OutputValidationHuman(len(issues) == 0, issues, warnings, cfg)
	}

	if len(issues) > 0 {
		return NewValidationError("configuration", issues)
	}

	return nil
}

func ConfigShow(cmd *cobra.Command, args []string) error {
	if err := ValidateConfigShowParams(); err != nil {
		return err
	}

	cfg, err := config.LoadConfig(configFilePath)
	if err != nil {
		return HandleConfigError(err, configFilePath)
	}

	var validationResult interface{}
	if ConfigValidateOnly {
		if err := cfg.Validate(); err != nil {
			validationResult = map[string]interface{}{
				"valid":  false,
				"errors": []string{err.Error()},
			}
		} else {
			validationResult = map[string]interface{}{
				"valid":  true,
				"errors": []string{},
			}
		}
	}

	if ConfigJSON {
		return OutputConfigJSON(cfg, validationResult)
	}

	return OutputConfigHuman(cfg, validationResult)
}

func determineConfigOutputPath() (string, error) {
	outputPath := ConfigOutputPath
	if outputPath == "" {
		outputPath = configFilePath
	}

	if _, err := os.Stat(outputPath); err == nil && !ConfigOverwrite {
		return "", &CLIError{
			Type:    ErrorTypeConfig,
			Message: fmt.Sprintf("Configuration file %s already exists", outputPath),
			Suggestions: []string{
				"Use --overwrite flag: lsp-gateway config generate --overwrite",
				"Choose different output file: lsp-gateway config generate --output config-new.yaml",
				fmt.Sprintf("Remove existing file: rm %s", outputPath),
				"Backup existing file before overwriting",
			},
			RelatedCmds: []string{
				"config generate --overwrite",
				"config show",
			},
		}
	}

	return outputPath, nil
}

func generateConfigurationByMode() (*config.GatewayConfig, error) {
	// Multi-language configuration generation
	if ConfigMultiLanguage {
		fmt.Println("Generating multi-language configuration...")
		return generateMultiLanguageConfig()
	}

	// Template-based configuration generation
	if ConfigTemplate != "" {
		fmt.Printf("Generating configuration from template: %s...\n", ConfigTemplate)
		return generateTemplateBasedConfig()
	}

	// Project detection-based generation
	if ConfigProjectDetection && ConfigProjectPath != "" {
		fmt.Printf("Generating configuration with project detection for: %s...\n", ConfigProjectPath)
		return generateProjectDetectedConfig()
	}

	// Auto-detect mode (enhanced)
	if ConfigAutoDetect {
		fmt.Println("Detecting runtimes and generating enhanced configuration...")
		return generateAutoDetectedConfig()
	}

	// Runtime-specific generation
	if ConfigTargetRuntime != "" {
		if err := validateTargetRuntime(); err != nil {
			return nil, err
		}
		fmt.Printf("Generating configuration for %s runtime...\n", ConfigTargetRuntime)
		return generateRuntimeSpecificConfig()
	}

	fmt.Println("Generating default configuration...")
	return config.DefaultConfig(), nil
}

func validateTargetRuntime() error {
	supportedRuntimes := []string{"go", config.LANG_PYTHON, "nodejs", "java"}
	for _, supported := range supportedRuntimes {
		if ConfigTargetRuntime == supported {
			return nil
		}
	}
	return NewRuntimeNotFoundError(ConfigTargetRuntime)
}

func WriteConfigurationFile(cfg *config.GatewayConfig, path string, includeComments bool) error {
	file, err := os.Create(path)
	if err != nil {
		return NewFileOperationError("create", path, err)
	}
	defer func() {
		if err := file.Close(); err != nil {
			log.Printf("Warning: failed to close file %s: %v", path, err)
		}
	}()

	if includeComments {
		if err := writeConfigHeader(file, path); err != nil {
			return err
		}
	}

	return writeConfigYAML(file, cfg, path)
}

func writeConfigHeader(file *os.File, path string) error {
	header := `# LSP Gateway Configuration
# Generated by lsp-gateway config generate
#
# This configuration file defines the LSP Gateway server settings,
# including port configuration and language server definitions.
#
# For more information, see: https://github.com/your-repo/lsp-gateway

`
	if _, err := file.WriteString(header); err != nil {
		return NewFileOperationError("write header to", path, err)
	}
	return nil
}

func writeConfigYAML(file *os.File, cfg *config.GatewayConfig, path string) error {
	encoder := yaml.NewEncoder(file, yaml.Indent(2))
	defer func() {
		if err := encoder.Close(); err != nil {
			log.Printf("Warning: failed to close YAML encoder for %s: %v", path, err)
		}
	}()

	if err := encoder.Encode(cfg); err != nil {
		return NewFileOperationError("encode YAML to", path, err)
	}

	return nil
}

func OutputValidationJSON(valid bool, issues []string, warnings []string) {
	result := createValidationResult(valid, issues, warnings)
	printJSONOutput(result)
}

func createValidationResult(valid bool, issues []string, warnings []string) map[string]interface{} {
	return map[string]interface{}{
		"valid":    valid,
		"issues":   issues,
		"warnings": warnings,
	}
}

func printJSONOutput(data interface{}) {
	output, err := json.MarshalIndent(data, "", "  ")
	if err != nil {
		fmt.Printf("Error: Failed to format JSON output: %v\n", err)
		// Fallback to basic JSON marshaling
		if basicOutput, basicErr := json.Marshal(data); basicErr == nil {
			fmt.Println(string(basicOutput))
		} else {
			fmt.Printf("Error: Failed to marshal data: %v\n", basicErr)
		}
		return
	}
	fmt.Println(string(output))
}

func OutputValidationHuman(valid bool, issues []string, warnings []string, cfg *config.GatewayConfig) {
	printSectionHeader("Configuration Validation")
	printValidationStatus(valid)
	printConfigSummary(cfg)
	printValidationDetails(issues, warnings, valid)
}

func printSectionHeader(title string) {
	fmt.Println()
	fmt.Println("=======================================================")
	fmt.Printf("  %s\n", title)
	fmt.Println("=======================================================")
	fmt.Println()
}

func printValidationStatus(valid bool) {
	if valid {
		fmt.Println("✓ Configuration is valid")
	} else {
		fmt.Println("✗ Configuration has issues")
	}
}

func printConfigSummary(cfg *config.GatewayConfig) {
	fmt.Printf("Servers configured: %d\n", len(cfg.Servers))
	fmt.Printf("Port: %d\n", cfg.Port)
	fmt.Println()
}

func printValidationDetails(issues []string, warnings []string, valid bool) {
	printIssuesList(issues)
	printWarningsList(warnings)

	if valid {
		fmt.Println("The configuration is ready to use.")
	}
}

func printIssuesList(issues []string) {
	if len(issues) > 0 {
		fmt.Println("Issues found:")
		for _, issue := range issues {
			fmt.Printf("  ✗ %s\n", issue)
		}
		fmt.Println()
	}
}

func printWarningsList(warnings []string) {
	if len(warnings) > 0 {
		fmt.Println("Warnings:")
		for _, warning := range warnings {
			fmt.Printf("  ⚠ %s\n", warning)
		}
		fmt.Println()
	}
}

func OutputConfigJSON(cfg *config.GatewayConfig, validation interface{}) error {
	output := map[string]interface{}{
		"config": cfg,
	}

	if validation != nil {
		output["validation"] = validation
	}

	jsonData, err := json.MarshalIndent(output, "", "  ")
	if err != nil {
		return NewJSONMarshalError("configuration", err)
	}

	fmt.Println(string(jsonData))
	return nil
}

func OutputConfigHuman(cfg *config.GatewayConfig, validation interface{}) error {
	title := fmt.Sprintf("LSP Gateway Configuration (%s)", configFilePath)
	printSectionHeader(title)
	printConfigDetails(cfg)
	printServersList(cfg.Servers)
	printValidationInfo(validation)
	return nil
}

func printConfigDetails(cfg *config.GatewayConfig) {
	fmt.Printf("Server Port: %d\n", cfg.Port)
	fmt.Printf("Configured Servers: %d\n", len(cfg.Servers))
	fmt.Println()
}

func printServersList(servers []config.ServerConfig) {
	if len(servers) > 0 {
		fmt.Println("Language Servers:")
		fmt.Println("─────────────────")
		for i, server := range servers {
			printServerInfo(i+1, server)
		}
	}
}

func printServerInfo(index int, server config.ServerConfig) {
	fmt.Printf("%d. %s\n", index, server.Name)
	fmt.Printf("   Command: %s\n", server.Command)
	if len(server.Args) > 0 {
		fmt.Printf("   Arguments: %s\n", strings.Join(server.Args, " "))
	}
	fmt.Printf("   Transport: %s\n", server.Transport)
	fmt.Printf("   Languages: %s\n", strings.Join(server.Languages, ", "))
	fmt.Println()
}

func printValidationInfo(validation interface{}) {
	if validation != nil {
		fmt.Println("Validation Status:")
		fmt.Println("─────────────────")
		fmt.Println("⚠ Extended validation not yet available")
	}
}

func ValidateConfigGenerateParams() error {
	result := ValidateMultiple(
		func() *ValidationError {
			return ValidateRuntimeName(ConfigTargetRuntime, "runtime")
		},
		func() *ValidationError {
			if ConfigOutputPath != "" {
				return ValidateFilePath(ConfigOutputPath, "output", "create")
			}
			return nil
		},
		func() *ValidationError {
			if ConfigOutputPath == "" {
				return ValidateFilePath(configFilePath, "config", "create")
			}
			return nil
		},
	)
	if result == nil {
		return nil
	}
	return result
}

func ValidateConfigValidateParams() error {
	result := ValidateMultiple(
		func() *ValidationError {
			return ValidateFilePath(configFilePath, "config", "read")
		},
	)
	if result == nil {
		return nil
	}
	return result
}

func ValidateConfigShowParams() error {
	result := ValidateMultiple(
		func() *ValidationError {
			return ValidateFilePath(configFilePath, "config", "read")
		},
	)
	if result == nil {
		return nil
	}
	return result
}

// Multi-language configuration generation functions

func generateMultiLanguageConfig() (*config.GatewayConfig, error) {
	// Initialize enhanced configuration generator
	enhancedGen := setup.NewEnhancedConfigurationGenerator()

	ctx, cancel := context.WithTimeout(context.Background(), 2*time.Minute)
	defer cancel()

	// Generate configuration based on project path if provided
	if ConfigProjectPath != "" {
		result, err := enhancedGen.GenerateFromProject(ctx, ConfigProjectPath, ConfigOptimizationMode)
		if err != nil {
			return nil, fmt.Errorf("failed to generate multi-language configuration from project: %w", err)
		}
<<<<<<< HEAD
		
		// Apply additional CLI flags
		applyCliFlags(result.Config)
		
		languageCount := 0
		if result.Config.ProjectContext != nil {
			languageCount = len(result.Config.ProjectContext.Languages)
		}
		
		fmt.Printf("✓ Multi-language configuration generated: %d servers, %d languages detected\n", 
			result.ServersGenerated, languageCount)
		
		return result.Config, nil
=======

		// result.Config is already a *config.GatewayConfig, no conversion needed
		gatewayConfig := result.Config

		// Apply additional CLI flags
		applyCliFlags(gatewayConfig)

		fmt.Printf("✓ Multi-language configuration generated: %d servers\n",
			result.ServersGenerated)

		return gatewayConfig, nil
>>>>>>> 0913298e
	}

	// Generate environment-based configuration
	environment := getEnvironmentFromOptimizationMode(ConfigOptimizationMode)
	result, err := enhancedGen.GenerateDefaultForEnvironment(ctx, environment)
	if err != nil {
		return nil, fmt.Errorf("failed to generate environment-based configuration: %w", err)
	}
<<<<<<< HEAD
	
	// Apply additional CLI flags
	applyCliFlags(result.Config)
	
	fmt.Printf("✓ Multi-language configuration generated for %s environment\n", environment)
	
	return result.Config, nil
=======

	// result.Config is already a *config.GatewayConfig, no conversion needed
	gatewayConfig := result.Config

	// Apply additional CLI flags
	applyCliFlags(gatewayConfig)

	fmt.Printf("✓ Multi-language configuration generated for %s environment\n", environment)

	return gatewayConfig, nil
>>>>>>> 0913298e
}

func generateTemplateBasedConfig() (*config.GatewayConfig, error) {
	// Initialize template manager
	templateManager := setup.NewConfigurationTemplateManager()

	// Get the specified template
	template, err := templateManager.GetTemplate(ConfigTemplate)
	if err != nil {
		return nil, fmt.Errorf("failed to get template '%s': %w", ConfigTemplate, err)
	}

	// Create base configuration from template
	cfg := config.DefaultConfig()

	// Apply template-specific configurations
	cfg.Port = template.DefaultPort
	if template.ResourceLimits != nil {
		cfg.MaxConcurrentRequests = template.ResourceLimits.MaxConcurrentRequests
		if template.ResourceLimits.TimeoutSeconds > 0 {
			cfg.Timeout = fmt.Sprintf("%ds", template.ResourceLimits.TimeoutSeconds)
		}
	}

	// Apply smart routing configuration
	if template.EnableSmartRouting {
		cfg.EnableSmartRouting = true
		if template.RoutingConfig != nil {
			// Initialize smart router config if needed
			if cfg.SmartRouterConfig == nil {
				cfg.SmartRouterConfig = &config.SmartRouterConfig{}
			}
			cfg.SmartRouterConfig.DefaultStrategy = template.RoutingConfig.DefaultStrategy
			cfg.SmartRouterConfig.EnablePerformanceMonitoring = template.RoutingConfig.EnablePerformanceMonitoring
			cfg.SmartRouterConfig.EnableCircuitBreaker = template.RoutingConfig.EnableCircuitBreaker
		}
	}

	// Apply multi-server configuration
	cfg.EnableConcurrentServers = template.EnableMultiServer

	// Apply additional CLI flags
	applyCliFlags(cfg)

	fmt.Printf("✓ Configuration generated from template: %s (v%s)\n", template.Name, template.Version)
	fmt.Printf("  Target languages: %s\n", strings.Join(template.TargetLanguages, ", "))
	fmt.Printf("  Project types: %s\n", strings.Join(template.ProjectTypes, ", "))

	return cfg, nil
}

func generateProjectDetectedConfig() (*config.GatewayConfig, error) {
	// Initialize enhanced configuration generator
	enhancedGen := setup.NewEnhancedConfigurationGenerator()

	ctx, cancel := context.WithTimeout(context.Background(), 2*time.Minute)
	defer cancel()

	if ConfigProjectPath == "" {
		return nil, fmt.Errorf("project path is required for project detection")
	}

	fmt.Printf("Analyzing project structure at: %s\n", ConfigProjectPath)

	// Generate configuration from project analysis
	result, err := enhancedGen.GenerateFromProject(ctx, ConfigProjectPath, ConfigOptimizationMode)
	if err != nil {
		return nil, fmt.Errorf("failed to generate configuration from project: %w", err)
	}
<<<<<<< HEAD
	
	// Apply CLI flags
	applyCliFlags(result.Config)
	
	languageCount := 0
	projectType := "unknown"
	if result.Config.ProjectContext != nil {
		languageCount = len(result.Config.ProjectContext.Languages)
		projectType = result.Config.ProjectContext.ProjectType
	}
	
	fmt.Printf("✓ Project analysis complete:\n")
	fmt.Printf("  Languages detected: %d\n", languageCount)
	fmt.Printf("  Servers generated: %d\n", result.ServersGenerated)
	fmt.Printf("  Project type: %s\n", projectType)
	
	return result.Config, nil
=======

	// result.Config is already a *config.GatewayConfig, no conversion needed
	gatewayConfig := result.Config

	// Apply CLI flags
	applyCliFlags(gatewayConfig)

	fmt.Printf("✓ Project analysis complete:\n")
	fmt.Printf("  Servers generated: %d\n", result.ServersGenerated)

	return gatewayConfig, nil
>>>>>>> 0913298e
}

func generateAutoDetectedConfig() (*config.GatewayConfig, error) {
	// Initialize enhanced configuration generator
	enhancedGen := setup.NewEnhancedConfigurationGenerator()

	ctx, cancel := context.WithTimeout(context.Background(), 2*time.Minute)
	defer cancel()

	// Determine environment from optimization mode
	environment := getEnvironmentFromOptimizationMode(ConfigOptimizationMode)

	fmt.Printf("Generating auto-detected configuration for %s environment...\n", environment)

	// Generate environment-based configuration with auto-detection
	result, err := enhancedGen.GenerateDefaultForEnvironment(ctx, environment)
	if err != nil {
		return nil, fmt.Errorf("failed to generate auto-detected configuration: %w", err)
	}
<<<<<<< HEAD
	
	// Use the already generated gateway config
	gatewayConfig := result.Config
	
=======

	// result.Config is already a *config.GatewayConfig, no conversion needed
	gatewayConfig := result.Config

>>>>>>> 0913298e
	// Apply CLI flags and performance profile
	applyCliFlags(gatewayConfig)

	fmt.Printf("✓ Auto-detected configuration generated:\n")
	fmt.Printf("  Environment: %s\n", environment)
	fmt.Printf("  Performance profile: %s\n", ConfigPerformanceProfile)
	fmt.Printf("  Servers configured: %d\n", len(gatewayConfig.Servers))

	return gatewayConfig, nil
}

func generateRuntimeSpecificConfig() (*config.GatewayConfig, error) {
	// Initialize multi-language configuration generator
	multiLangGen := config.NewConfigGenerator()

	fmt.Printf("Generating configuration for %s runtime...\n", ConfigTargetRuntime)

	// Get template for the target runtime
	template, exists := multiLangGen.GetTemplate(ConfigTargetRuntime)
	if !exists {
		return nil, fmt.Errorf("no configuration template found for runtime: %s", ConfigTargetRuntime)
	}

	// Create basic gateway configuration
	cfg := config.DefaultConfig()

	// Create a server configuration from the template
	serverConfig := config.ServerConfig{
		Name:        template.Name,
		Languages:   []string{ConfigTargetRuntime},
		Command:     template.Command,
		Args:        template.Args,
		Transport:   template.Transport,
		RootMarkers: template.RootMarkers,
		Settings:    template.Settings,
		Priority:    template.Priority,
		Weight:      template.Weight,
	}

	cfg.Servers = []config.ServerConfig{serverConfig}

	// Apply CLI flags and optimization
	applyCliFlags(cfg)

	// Apply optimization if requested
	if ConfigOptimizationMode != config.PerformanceProfileDevelopment {
		optimizationMgr := config.NewOptimizationManager()

		multiLangConfig := &config.MultiLanguageConfig{
			ServerConfigs: convertGatewayToServerConfigs(cfg),
			WorkspaceConfig: &config.WorkspaceConfig{
				SharedSettings: make(map[string]interface{}),
			},
		}

		if err := optimizationMgr.ApplyOptimization(multiLangConfig, ConfigOptimizationMode); err != nil {
			fmt.Printf("Warning: Failed to apply optimization: %v\n", err)
		} else {
			cfg = convertMultiLanguageToGateway(multiLangConfig)
		}
	}

	fmt.Printf("✓ Runtime-specific configuration generated:\n")
	fmt.Printf("  Runtime: %s\n", ConfigTargetRuntime)
	fmt.Printf("  Server: %s\n", template.Name)
	fmt.Printf("  Optimization: %s\n", ConfigOptimizationMode)

	return cfg, nil
}

// New command implementations

func ConfigMigrate(cmd *cobra.Command, args []string) error {
	if err := ValidateConfigMigrateParams(); err != nil {
		return err
	}

	fmt.Printf("Migrating configuration from %s to %s...\n", ConfigFromPath, ConfigToPath)

	// Load source configuration
	sourceCfg, err := config.LoadConfig(ConfigFromPath)
	if err != nil {
		return fmt.Errorf("failed to load source configuration: %w", err)
	}

<<<<<<< HEAD
	// Enhanced configuration generator would be initialized here if needed for migration
	
=======
	// Migration configuration

>>>>>>> 0913298e
	// Create migrated configuration with enhanced features
	migratedCfg := migrateToEnhancedFormat(sourceCfg)

	// Apply optimization during migration if specified
	if ConfigOptimizationMode != config.PerformanceProfileDevelopment {
		optimizationMgr := config.NewOptimizationManager()

		// Create a minimal multi-language config for optimization
		multiLangConfig := &config.MultiLanguageConfig{
			ServerConfigs: convertGatewayToServerConfigs(migratedCfg),
			WorkspaceConfig: &config.WorkspaceConfig{
				SharedSettings: make(map[string]interface{}),
			},
		}

		if err := optimizationMgr.ApplyOptimization(multiLangConfig, ConfigOptimizationMode); err != nil {
			fmt.Printf("Warning: Failed to apply optimization during migration: %v\n", err)
		} else {
			// Convert back to gateway config
			migratedCfg = convertMultiLanguageToGateway(multiLangConfig)
			fmt.Printf("✓ Applied %s optimization during migration\n", ConfigOptimizationMode)
		}
	}

	// Apply CLI flags to migrated configuration
	applyCliFlags(migratedCfg)

	// Write migrated configuration
	if err := WriteConfigurationFile(migratedCfg, ConfigToPath, ConfigIncludeComments); err != nil {
		return NewPermissionError(ConfigToPath, "write migrated configuration to")
	}

	fmt.Printf("✓ Configuration migrated successfully to: %s\n", ConfigToPath)
	fmt.Printf("  Servers: %d\n", len(migratedCfg.Servers))
	fmt.Printf("  Enhanced features: %s\n", getEnhancedFeaturesSummary(migratedCfg))

	return nil
}

func ConfigOptimize(cmd *cobra.Command, args []string) error {
	if err := ValidateConfigOptimizeParams(); err != nil {
		return err
	}

	fmt.Printf("Optimizing configuration for %s mode...\n", ConfigOptimizationMode)

	// Load existing configuration
	cfg, err := config.LoadConfig(configFilePath)
	if err != nil {
		return fmt.Errorf("failed to load configuration: %w", err)
	}

	// Initialize optimization manager
	optimizationMgr := config.NewOptimizationManager()

	// Convert gateway config to multi-language config for optimization
	multiLangConfig := &config.MultiLanguageConfig{
		ServerConfigs: convertGatewayToServerConfigs(cfg),
		WorkspaceConfig: &config.WorkspaceConfig{
			SharedSettings: make(map[string]interface{}),
		},
		OptimizedFor: ConfigOptimizationMode,
		GeneratedAt:  time.Now(),
		Version:      "1.0",
		Metadata:     make(map[string]interface{}),
	}

	// Apply optimizations using the optimization manager
	if err := optimizationMgr.ApplyOptimization(multiLangConfig, ConfigOptimizationMode); err != nil {
		return fmt.Errorf("failed to apply %s optimization: %w", ConfigOptimizationMode, err)
	}

	// Convert back to gateway config
	optimizedCfg := convertMultiLanguageToGateway(multiLangConfig)

	// Apply additional CLI flags
	applyCliFlags(optimizedCfg)

	// Determine output path
	outputPath := configFilePath
	if ConfigOutputPath != "" {
		outputPath = ConfigOutputPath
	}

	// Write optimized configuration
	if err := WriteConfigurationFile(optimizedCfg, outputPath, ConfigIncludeComments); err != nil {
		return NewPermissionError(outputPath, "write optimized configuration to")
	}

	fmt.Printf("✓ Configuration optimized and saved to: %s\n", outputPath)
	fmt.Printf("  Optimization mode: %s\n", ConfigOptimizationMode)
	fmt.Printf("  Servers optimized: %d\n", len(optimizedCfg.Servers))
	fmt.Printf("  Performance settings applied: %v\n", multiLangConfig.Metadata["performance_settings"] != nil)

	return nil
}

// Enhanced validation functions

func ValidateConfigMigrateParams() error {
	result := ValidateMultiple(
		func() *ValidationError {
			if ConfigFromPath == "" {
				return &ValidationError{
					Field:   "from",
					Message: "source configuration path is required",
				}
			}
			return ValidateFilePath(ConfigFromPath, "from", "read")
		},
		func() *ValidationError {
			if ConfigToPath == "" {
				return &ValidationError{
					Field:   "to",
					Message: "target configuration path is required",
				}
			}
			return ValidateFilePath(ConfigToPath, "to", "create")
		},
		func() *ValidationError {
			return ValidateOptimizationMode(ConfigOptimizationMode)
		},
	)
	if result == nil {
		return nil
	}
	return result
}

func ValidateConfigOptimizeParams() error {
	result := ValidateMultiple(
		func() *ValidationError {
			return ValidateFilePath(configFilePath, "config", "read")
		},
		func() *ValidationError {
			return ValidateOptimizationMode(ConfigOptimizationMode)
		},
	)
	if result == nil {
		return nil
	}
	return result
}

func ValidateOptimizationMode(mode string) *ValidationError {
	validModes := []string{config.PerformanceProfileDevelopment, config.PerformanceProfileProduction, config.PerformanceProfileAnalysis}
	for _, validMode := range validModes {
		if mode == validMode {
			return nil
		}
	}
	return &ValidationError{
		Field:   "optimization-mode",
		Message: fmt.Sprintf("invalid optimization mode '%s', must be one of: %v", mode, validModes),
	}
}

// Enhanced validation helper functions

func runComprehensiveValidation(cfg *config.GatewayConfig) ([]string, []string) {
	issues := []string{}
	warnings := []string{}

	// Check server configuration completeness
	if len(cfg.Servers) == 0 {
		issues = append(issues, "No language servers configured")
	}

	// Validate server definitions
	for i, server := range cfg.Servers {
		if server.Name == "" {
			issues = append(issues, fmt.Sprintf("Server %d has no name", i))
		}
		if server.Command == "" {
			issues = append(issues, fmt.Sprintf("Server '%s' has no command specified", server.Name))
		}
		if len(server.Languages) == 0 {
			warnings = append(warnings, fmt.Sprintf("Server '%s' has no languages specified", server.Name))
		}
	}

	// Validate port configuration
	if cfg.Port <= 0 || cfg.Port > 65535 {
		issues = append(issues, fmt.Sprintf("Invalid port number: %d", cfg.Port))
	}

	// Check for common port conflicts
	commonPorts := []int{80, 443, 22, 25, 53, 110, 143, 993, 995}
	for _, commonPort := range commonPorts {
		if cfg.Port == commonPort {
			warnings = append(warnings, fmt.Sprintf("Port %d is commonly used by other services", cfg.Port))
			break
		}
	}

	return issues, warnings
}

func validateMultiLanguageConsistency(cfg *config.GatewayConfig) ([]string, []string) {
	issues := []string{}
	warnings := []string{}

	// Check for language overlap between servers
	languageMap := make(map[string][]string)
	for _, server := range cfg.Servers {
		for _, lang := range server.Languages {
			languageMap[lang] = append(languageMap[lang], server.Name)
		}
	}

	// Report overlapping language support
	for lang, servers := range languageMap {
		if len(servers) > 1 {
			warnings = append(warnings, fmt.Sprintf("Language '%s' is supported by multiple servers: %v", lang, servers))
		}
	}

	// Check for common multi-language project patterns
	supportedLanguages := make(map[string]bool)
	for _, server := range cfg.Servers {
		for _, lang := range server.Languages {
			supportedLanguages[lang] = true
		}
	}

	// Check for common language combinations
	if supportedLanguages[config.LANG_TYPESCRIPT] && !supportedLanguages["javascript"] {
		warnings = append(warnings, "TypeScript support detected but JavaScript support may be missing")
	}

	if supportedLanguages[config.LANG_PYTHON] && len(cfg.Servers) > 1 {
		// Check if there's a Python LSP server configured
		hasPythonLSP := false
		for _, server := range cfg.Servers {
			if strings.Contains(strings.ToLower(server.Command), "pylsp") || strings.Contains(strings.ToLower(server.Command), "pyright") {
				hasPythonLSP = true
				break
			}
		}
		if !hasPythonLSP {
			warnings = append(warnings, "Python support detected but no recognized Python LSP server found")
		}
	}

	return issues, warnings
}

func validatePerformanceSettings(cfg *config.GatewayConfig) ([]string, []string) {
	issues := []string{}
	warnings := []string{}

	// Check concurrent request limits
	if cfg.MaxConcurrentRequests <= 0 {
		issues = append(issues, "MaxConcurrentRequests must be greater than 0")
	} else if cfg.MaxConcurrentRequests > 1000 {
		warnings = append(warnings, fmt.Sprintf("Very high MaxConcurrentRequests (%d) may cause resource exhaustion", cfg.MaxConcurrentRequests))
	} else if cfg.MaxConcurrentRequests < 10 {
		warnings = append(warnings, fmt.Sprintf("Low MaxConcurrentRequests (%d) may limit performance", cfg.MaxConcurrentRequests))
	}

	// Check timeout settings
	if cfg.Timeout != "" {
		if strings.HasSuffix(cfg.Timeout, "s") {
			timeoutStr := strings.TrimSuffix(cfg.Timeout, "s")
			if timeoutVal, err := strconv.Atoi(timeoutStr); err == nil {
				if timeoutVal <= 0 {
					issues = append(issues, "Timeout must be greater than 0")
				} else if timeoutVal > 300 {
					warnings = append(warnings, fmt.Sprintf("Very high timeout (%ds) may cause client timeouts", timeoutVal))
				} else if timeoutVal < 5 {
					warnings = append(warnings, fmt.Sprintf("Very low timeout (%ds) may cause premature request failures", timeoutVal))
				}
			}
		}
	}

	return issues, warnings
}

func validateRoutingStrategy(cfg *config.GatewayConfig) ([]string, []string) {
	issues := []string{}
	warnings := []string{}

	// Check for routing conflicts or gaps
	languageCoverage := make(map[string]int)
	for _, server := range cfg.Servers {
		for _, lang := range server.Languages {
			languageCoverage[lang]++
		}
	}

	// Report languages with no coverage
	commonLanguages := []string{"go", config.LANG_PYTHON, "javascript", config.LANG_TYPESCRIPT, "java", "rust", "cpp", "c"}
	uncoveredLanguages := []string{}
	for _, lang := range commonLanguages {
		if languageCoverage[lang] == 0 {
			uncoveredLanguages = append(uncoveredLanguages, lang)
		}
	}

	if len(uncoveredLanguages) > 0 {
		warnings = append(warnings, fmt.Sprintf("Common languages without server coverage: %v", uncoveredLanguages))
	}

	// Check server transport consistency
	transportTypes := make(map[string]int)
	for _, server := range cfg.Servers {
		transportTypes[server.Transport]++
	}

	if len(transportTypes) > 2 {
		warnings = append(warnings, "Multiple transport types may complicate routing logic")
	}

	return issues, warnings
}

func validateResourceLimits(cfg *config.GatewayConfig) ([]string, []string) {
	issues := []string{}
	warnings := []string{}

	// Check for resource-intensive configurations
	serverCount := len(cfg.Servers)
	if serverCount > 10 {
		warnings = append(warnings, fmt.Sprintf("High number of servers (%d) may require significant system resources", serverCount))
	}

	// Estimate memory requirements
	estimatedMemoryMB := serverCount * 50 // Rough estimate: 50MB per server
	if cfg.MaxConcurrentRequests > 0 {
		estimatedMemoryMB += cfg.MaxConcurrentRequests * 2 // 2MB per concurrent request
	}

	if estimatedMemoryMB > 1000 {
		warnings = append(warnings, fmt.Sprintf("Estimated memory usage: ~%dMB - ensure sufficient system resources", estimatedMemoryMB))
	}

	// Check for servers that may conflict on resources
	javaServerCount := 0
	for _, server := range cfg.Servers {
		for _, lang := range server.Languages {
			if lang == "java" {
				javaServerCount++
				break
			}
		}
	}

	if javaServerCount > 1 {
		warnings = append(warnings, "Multiple Java language servers may consume significant memory")
	}

	return issues, warnings
}

// Helper functions for multi-language configuration integration

// convertMultiLanguageToGateway converts a MultiLanguageConfig to GatewayConfig
func convertMultiLanguageToGateway(multiConfig *config.MultiLanguageConfig) *config.GatewayConfig {
	if multiConfig == nil {
		return config.DefaultConfig()
	}

	gatewayConfig := config.DefaultConfig()

	// Convert server configurations
	for _, serverConfig := range multiConfig.ServerConfigs {
		gwServer := config.ServerConfig{
			Name:                  serverConfig.Name,
			Languages:             serverConfig.Languages,
			Command:               serverConfig.Command,
			Args:                  serverConfig.Args,
			Transport:             serverConfig.Transport,
			RootMarkers:           serverConfig.RootMarkers,
			Settings:              serverConfig.Settings,
			MaxConcurrentRequests: serverConfig.MaxConcurrentRequests,
			Priority:              serverConfig.Priority,
			Weight:                serverConfig.Weight,
		}
		gatewayConfig.Servers = append(gatewayConfig.Servers, gwServer)
	}

	// Copy workspace configuration
	if multiConfig.WorkspaceConfig != nil {
		gatewayConfig.EnableConcurrentServers = multiConfig.WorkspaceConfig.MultiRoot
		gatewayConfig.EnableSmartRouting = multiConfig.WorkspaceConfig.CrossLanguageReferences

		// Apply shared settings
		for key, value := range multiConfig.WorkspaceConfig.SharedSettings {
			switch key {
			case "production_mode":
				if enabled, ok := value.(bool); ok && enabled {
					gatewayConfig.MaxConcurrentRequests = 200
				}
			case "development_mode":
				if enabled, ok := value.(bool); ok && enabled {
					gatewayConfig.MaxConcurrentRequests = 100
				}
			}
		}
	}

	return gatewayConfig
}

// convertGatewayToServerConfigs converts GatewayConfig servers to MultiLanguage ServerConfigs
func convertGatewayToServerConfigs(gatewayConfig *config.GatewayConfig) []*config.ServerConfig {
	var serverConfigs []*config.ServerConfig

	for _, gwServer := range gatewayConfig.Servers {
		serverConfig := &config.ServerConfig{
			Name:                  gwServer.Name,
			Languages:             gwServer.Languages,
			Command:               gwServer.Command,
			Args:                  gwServer.Args,
			Transport:             gwServer.Transport,
			RootMarkers:           gwServer.RootMarkers,
			Settings:              gwServer.Settings,
			MaxConcurrentRequests: gwServer.MaxConcurrentRequests,
			Priority:              gwServer.Priority,
			Weight:                gwServer.Weight,
		}
		serverConfigs = append(serverConfigs, serverConfig)
	}

	return serverConfigs
}

// applyCliFlags applies CLI flags to the gateway configuration
func applyCliFlags(cfg *config.GatewayConfig) {
	if ConfigEnableSmartRouting {
		cfg.EnableSmartRouting = true
		if cfg.SmartRouterConfig == nil {
			cfg.SmartRouterConfig = &config.SmartRouterConfig{}
		}
	}

	if ConfigEnableConcurrentServers {
		cfg.EnableConcurrentServers = true
	}

	// Apply performance profile settings
	switch ConfigPerformanceProfile {
	case "high":
		cfg.MaxConcurrentRequests = 300
		cfg.Timeout = config.DEFAULT_TIMEOUT_30S
	case "low":
		cfg.MaxConcurrentRequests = 50
		cfg.Timeout = "60s"
	case setup.ProjectComplexityMedium:
		cfg.MaxConcurrentRequests = 150
		cfg.Timeout = "45s"
	}
}

// getEnvironmentFromOptimizationMode maps optimization mode to environment
func getEnvironmentFromOptimizationMode(optimizationMode string) string {
	switch strings.ToLower(optimizationMode) {
	case config.PerformanceProfileProduction:
		return config.PerformanceProfileProduction
	case config.PerformanceProfileAnalysis:
		return config.PerformanceProfileAnalysis
	case config.PerformanceProfileDevelopment:
		return config.PerformanceProfileDevelopment
	default:
		return config.PerformanceProfileDevelopment
	}
}

// migrateToEnhancedFormat migrates legacy configuration to enhanced format
func migrateToEnhancedFormat(cfg *config.GatewayConfig) *config.GatewayConfig {
	enhanced := *cfg

	// Add enhanced features if not present
	if enhanced.SmartRouterConfig == nil {
		enhanced.SmartRouterConfig = &config.SmartRouterConfig{
			DefaultStrategy:             "single_target_with_fallback",
			EnablePerformanceMonitoring: false,
			EnableCircuitBreaker:        true,
		}
	}

	// Ensure concurrent servers configuration
	if enhanced.MaxConcurrentServersPerLanguage == 0 {
		enhanced.MaxConcurrentServersPerLanguage = 2
	}

	// Initialize language pools if missing
	if enhanced.LanguagePools == nil {
<<<<<<< HEAD
		enhanced.LanguagePools = []config.LanguageServerPool{}
		languageSet := make(map[string]bool)
		
		for _, server := range enhanced.Servers {
			for _, lang := range server.Languages {
				if !languageSet[lang] {
					languageSet[lang] = true
					enhanced.LanguagePools = append(enhanced.LanguagePools, config.LanguageServerPool{
						Language: lang,
						Servers:  make(map[string]*config.ServerConfig),
						LoadBalancingConfig: &config.LoadBalancingConfig{
							Strategy: "round_robin",
							HealthThreshold: 0.8,
						},
					})
=======
		enhanced.LanguagePools = make([]config.LanguageServerPool, 0)

		// Create a map to track languages we've already added
		langMap := make(map[string]bool)

		for _, server := range enhanced.Servers {
			for _, lang := range server.Languages {
				if !langMap[lang] {
					langMap[lang] = true
					pool := config.LanguageServerPool{
						Language:            lang,
						Servers:             make(map[string]*config.ServerConfig),
						DefaultServer:       "",
						LoadBalancingConfig: nil,
						ResourceLimits:      nil,
					}
					enhanced.LanguagePools = append(enhanced.LanguagePools, pool)
>>>>>>> 0913298e
				}
			}
		}
	}

	return &enhanced
}

// getEnhancedFeaturesSummary returns a summary of enhanced features
func getEnhancedFeaturesSummary(cfg *config.GatewayConfig) string {
	var features []string

	if cfg.EnableSmartRouting {
		features = append(features, "smart-routing")
	}
	if cfg.EnableConcurrentServers {
		features = append(features, "concurrent-servers")
	}
	if cfg.EnableEnhancements {
		features = append(features, "enhancements")
	}
	if len(cfg.LanguagePools) > 0 {
		features = append(features, fmt.Sprintf("language-pools(%d)", len(cfg.LanguagePools)))
	}

	if len(features) == 0 {
		return "basic"
	}
	return strings.Join(features, ", ")
}<|MERGE_RESOLUTION|>--- conflicted
+++ resolved
@@ -768,33 +768,22 @@
 		if err != nil {
 			return nil, fmt.Errorf("failed to generate multi-language configuration from project: %w", err)
 		}
-<<<<<<< HEAD
+		
+		// result.Config is already a *config.GatewayConfig, no conversion needed
+		gatewayConfig := result.Config
 		
 		// Apply additional CLI flags
-		applyCliFlags(result.Config)
+		applyCliFlags(gatewayConfig)
 		
 		languageCount := 0
-		if result.Config.ProjectContext != nil {
-			languageCount = len(result.Config.ProjectContext.Languages)
+		if gatewayConfig.ProjectContext != nil {
+			languageCount = len(gatewayConfig.ProjectContext.Languages)
 		}
 		
 		fmt.Printf("✓ Multi-language configuration generated: %d servers, %d languages detected\n", 
 			result.ServersGenerated, languageCount)
 		
-		return result.Config, nil
-=======
-
-		// result.Config is already a *config.GatewayConfig, no conversion needed
-		gatewayConfig := result.Config
-
-		// Apply additional CLI flags
-		applyCliFlags(gatewayConfig)
-
-		fmt.Printf("✓ Multi-language configuration generated: %d servers\n",
-			result.ServersGenerated)
-
 		return gatewayConfig, nil
->>>>>>> 0913298e
 	}
 
 	// Generate environment-based configuration
@@ -803,15 +792,6 @@
 	if err != nil {
 		return nil, fmt.Errorf("failed to generate environment-based configuration: %w", err)
 	}
-<<<<<<< HEAD
-	
-	// Apply additional CLI flags
-	applyCliFlags(result.Config)
-	
-	fmt.Printf("✓ Multi-language configuration generated for %s environment\n", environment)
-	
-	return result.Config, nil
-=======
 
 	// result.Config is already a *config.GatewayConfig, no conversion needed
 	gatewayConfig := result.Config
@@ -822,7 +802,6 @@
 	fmt.Printf("✓ Multi-language configuration generated for %s environment\n", environment)
 
 	return gatewayConfig, nil
->>>>>>> 0913298e
 }
 
 func generateTemplateBasedConfig() (*config.GatewayConfig, error) {
@@ -892,37 +871,26 @@
 	if err != nil {
 		return nil, fmt.Errorf("failed to generate configuration from project: %w", err)
 	}
-<<<<<<< HEAD
-	
+
+	// result.Config is already a *config.GatewayConfig, no conversion needed
+	gatewayConfig := result.Config
+
 	// Apply CLI flags
-	applyCliFlags(result.Config)
-	
+	applyCliFlags(gatewayConfig)
+
 	languageCount := 0
 	projectType := "unknown"
-	if result.Config.ProjectContext != nil {
-		languageCount = len(result.Config.ProjectContext.Languages)
-		projectType = result.Config.ProjectContext.ProjectType
-	}
-	
+	if gatewayConfig.ProjectContext != nil {
+		languageCount = len(gatewayConfig.ProjectContext.Languages)
+		projectType = gatewayConfig.ProjectContext.ProjectType
+	}
+
 	fmt.Printf("✓ Project analysis complete:\n")
 	fmt.Printf("  Languages detected: %d\n", languageCount)
 	fmt.Printf("  Servers generated: %d\n", result.ServersGenerated)
 	fmt.Printf("  Project type: %s\n", projectType)
-	
-	return result.Config, nil
-=======
-
-	// result.Config is already a *config.GatewayConfig, no conversion needed
-	gatewayConfig := result.Config
-
-	// Apply CLI flags
-	applyCliFlags(gatewayConfig)
-
-	fmt.Printf("✓ Project analysis complete:\n")
-	fmt.Printf("  Servers generated: %d\n", result.ServersGenerated)
 
 	return gatewayConfig, nil
->>>>>>> 0913298e
 }
 
 func generateAutoDetectedConfig() (*config.GatewayConfig, error) {
@@ -942,17 +910,9 @@
 	if err != nil {
 		return nil, fmt.Errorf("failed to generate auto-detected configuration: %w", err)
 	}
-<<<<<<< HEAD
-	
-	// Use the already generated gateway config
-	gatewayConfig := result.Config
-	
-=======
 
 	// result.Config is already a *config.GatewayConfig, no conversion needed
 	gatewayConfig := result.Config
-
->>>>>>> 0913298e
 	// Apply CLI flags and performance profile
 	applyCliFlags(gatewayConfig)
 
@@ -1038,13 +998,8 @@
 		return fmt.Errorf("failed to load source configuration: %w", err)
 	}
 
-<<<<<<< HEAD
 	// Enhanced configuration generator would be initialized here if needed for migration
 	
-=======
-	// Migration configuration
-
->>>>>>> 0913298e
 	// Create migrated configuration with enhanced features
 	migratedCfg := migrateToEnhancedFormat(sourceCfg)
 
@@ -1534,23 +1489,6 @@
 
 	// Initialize language pools if missing
 	if enhanced.LanguagePools == nil {
-<<<<<<< HEAD
-		enhanced.LanguagePools = []config.LanguageServerPool{}
-		languageSet := make(map[string]bool)
-		
-		for _, server := range enhanced.Servers {
-			for _, lang := range server.Languages {
-				if !languageSet[lang] {
-					languageSet[lang] = true
-					enhanced.LanguagePools = append(enhanced.LanguagePools, config.LanguageServerPool{
-						Language: lang,
-						Servers:  make(map[string]*config.ServerConfig),
-						LoadBalancingConfig: &config.LoadBalancingConfig{
-							Strategy: "round_robin",
-							HealthThreshold: 0.8,
-						},
-					})
-=======
 		enhanced.LanguagePools = make([]config.LanguageServerPool, 0)
 
 		// Create a map to track languages we've already added
@@ -1561,14 +1499,16 @@
 				if !langMap[lang] {
 					langMap[lang] = true
 					pool := config.LanguageServerPool{
-						Language:            lang,
-						Servers:             make(map[string]*config.ServerConfig),
-						DefaultServer:       "",
-						LoadBalancingConfig: nil,
-						ResourceLimits:      nil,
+						Language:      lang,
+						Servers:       make(map[string]*config.ServerConfig),
+						DefaultServer: "",
+						LoadBalancingConfig: &config.LoadBalancingConfig{
+							Strategy:        "round_robin",
+							HealthThreshold: 0.8,
+						},
+						ResourceLimits: nil,
 					}
 					enhanced.LanguagePools = append(enhanced.LanguagePools, pool)
->>>>>>> 0913298e
 				}
 			}
 		}
