package cli

import (
	"bufio"
	"context"
	"encoding/json"
	"fmt"
	"os"
	"runtime"
	"strconv"
	"strings"
	"time"

	"lsp-gateway/internal/config"
	"lsp-gateway/internal/installer"
	"lsp-gateway/internal/setup"

	"github.com/spf13/cobra"
)

// Setup command flags
var (
	setupTimeout       time.Duration
	setupForce         bool
	setupJSON          bool
	setupVerbose       bool
	setupNoInteractive bool
	setupSkipVerify    bool
	setupConfigPath    string
	// Multi-language setup flags
	setupMultiLanguage      bool
	setupProjectPath        string
	setupOptimizationMode   string
	setupTemplate           string
	setupEnableSmartRouting bool
	setupEnableConcurrent   bool
	setupPerformanceProfile string
	setupProjectDetection   bool
	// Enhanced multi-language flags
)

const (
	verificationTypeMultiLanguage = "runMultiLanguageVerification"
)

// Setup result structures
type SetupResult struct {
	Success           bool                                `json:"success"`
	Duration          time.Duration                       `json:"duration"`
	RuntimesDetected  map[string]*setup.RuntimeInfo       `json:"runtimes_detected,omitempty"`
	RuntimesInstalled map[string]*installer.InstallResult `json:"runtimes_installed,omitempty"`
	ServersInstalled  map[string]*installer.InstallResult `json:"servers_installed,omitempty"`
	ConfigGenerated   bool                                `json:"config_generated"`
	ConfigPath        string                              `json:"config_path,omitempty"`
	Issues            []string                            `json:"issues,omitempty"`
	Warnings          []string                            `json:"warnings,omitempty"`
	Messages          []string                            `json:"messages,omitempty"`
	Summary           *SetupSummary                       `json:"summary,omitempty"`
}

// SetupSummary provides a summary of the setup operation
type SetupSummary struct {
	TotalRuntimes        int `json:"total_runtimes"`
	RuntimesInstalled    int `json:"runtimes_installed"`
	RuntimesAlreadyExist int `json:"runtimes_already_exist"`
	RuntimesFailed       int `json:"runtimes_failed"`
	TotalServers         int `json:"total_servers"`
	ServersInstalled     int `json:"servers_installed"`
	ServersAlreadyExist  int `json:"servers_already_exist"`
	ServersFailed        int `json:"servers_failed"`
}

// WizardState tracks the current state of the interactive wizard
type WizardState struct {
	SelectedRuntimes map[string]bool
	SelectedServers  map[string]bool
	CustomConfig     bool
	AdvancedSettings bool
	DetectedRuntimes map[string]*setup.RuntimeInfo
	AvailableServers []string
	ConfigPath       string
	// Enhanced wizard state
	ProjectAnalysis         *setup.ProjectAnalysis
	SelectedTemplate        *setup.ConfigurationTemplate
	OptimizationMode        string
	PerformanceProfile      string
	EnableSmartRouting      bool
	EnableConcurrentServers bool
}

// Interactive helper functions for the wizard

// promptYesNo prompts for a yes/no answer with a default value
func promptYesNo(message string, defaultValue bool) (bool, error) {
	reader := bufio.NewReader(os.Stdin)

	defaultStr := "y/N"
	if defaultValue {
		defaultStr = "Y/n"
	}

	fmt.Printf("%s [%s]: ", message, defaultStr)

	response, err := reader.ReadString('\n')
	if err != nil {
		return false, err
	}

	response = strings.TrimSpace(strings.ToLower(response))

	if response == "" {
		return defaultValue, nil
	}

	return response == "y" || response == "yes", nil
}

// promptSelection prompts for a selection from a list of options
func promptSelection(message string, options []string, allowMultiple bool) ([]int, error) {
	reader := bufio.NewReader(os.Stdin)

	fmt.Println(message)
	for i, option := range options {
		fmt.Printf("  %d) %s\n", i+1, option)
	}

	if allowMultiple {
		fmt.Print("Enter your choices (comma-separated numbers, or 'all' for all): ")
	} else {
		fmt.Print("Enter your choice (number): ")
	}

	response, err := reader.ReadString('\n')
	if err != nil {
		return nil, err
	}

	response = strings.TrimSpace(response)

	if allowMultiple && strings.ToLower(response) == "all" {
		selections := make([]int, len(options))
		for i := range options {
			selections[i] = i
		}
		return selections, nil
	}

	var selections []int
	parts := strings.Split(response, ",")

	for _, part := range parts {
		part = strings.TrimSpace(part)
		choice, err := strconv.Atoi(part)
		if err != nil {
			return nil, fmt.Errorf("invalid choice: %s", part)
		}

		if choice < 1 || choice > len(options) {
			return nil, fmt.Errorf("choice out of range: %d", choice)
		}

		selections = append(selections, choice-1)
	}

	return selections, nil
}

// promptText prompts for text input with an optional default value
func promptText(message string, defaultValue string) (string, error) {
	reader := bufio.NewReader(os.Stdin)

	if defaultValue != "" {
		fmt.Printf("%s [%s]: ", message, defaultValue)
	} else {
		fmt.Printf("%s: ", message)
	}

	response, err := reader.ReadString('\n')
	if err != nil {
		return "", err
	}

	response = strings.TrimSpace(response)

	if response == "" && defaultValue != "" {
		return defaultValue, nil
	}

	return response, nil
}

// pressEnterToContinue waits for the user to press Enter
func pressEnterToContinue(message string) {
	reader := bufio.NewReader(os.Stdin)
	if message != "" {
		fmt.Printf("\n%s", message)
	}
	fmt.Print("Press Enter to continue...")
	_, _ = reader.ReadString('\n')
	fmt.Println()
}

var setupCmd = &cobra.Command{
	Use:   CmdSetup,
	Short: "Setup LSP Gateway with automated configuration and installation",
	Long: `Setup command provides automated configuration and installation of LSP Gateway components.
This includes runtime detection, language server installation, and configuration generation.

The setup process consists of:
1. Runtime detection (Go, Python, Node.js, Java)
2. Language server installation based on detected runtimes
3. Configuration file generation with optimal settings
4. Verification of installations and functionality

Available setup modes:
- all:           Complete automated setup (recommended for first-time users)
- wizard:        Interactive setup with user choices and customization
- multi-language: Multi-language project setup with auto-detection
- template:      Template-based setup for specific project types

Examples:
  lsp-gateway setup all                    # Complete automated setup
  lsp-gateway setup all --force            # Force reinstall all components
  lsp-gateway setup all --timeout 15m      # Set custom timeout
  lsp-gateway setup all --json             # Output results in JSON format
  lsp-gateway setup wizard                 # Interactive setup wizard
  lsp-gateway setup wizard --verbose       # Verbose wizard with detailed explanations
  lsp-gateway setup multi-language --project-path /path/to/project  # Multi-language setup
  lsp-gateway setup template --template monorepo                    # Template-based setup`,
}

var setupAllCmd = &cobra.Command{
	Use:   "all",
	Short: "Complete automated setup of LSP Gateway",
	Long: `Performs complete automated setup of LSP Gateway including:

🔍 DETECTION PHASE:
  • Scan system for existing language runtimes
  • Detect package managers and installation methods
  • Identify compatible versions and dependencies
  • Generate platform-specific installation strategy

📦 INSTALLATION PHASE:
  • Install missing language runtimes automatically
  • Install language servers for detected/installed runtimes
  • Configure optimal settings for each language server
  • Verify installations and functionality

⚙️  CONFIGURATION PHASE:
  • Generate optimized configuration file
  • Set up server routing and language mappings
  • Configure timeouts and performance settings
  • Validate final configuration

✅ VERIFICATION PHASE:
  • Test runtime installations and versions
  • Verify language server functionality
  • Validate configuration completeness
  • Generate setup summary and recommendations

This command is designed for:
- First-time LSP Gateway users
- Automated CI/CD environments
- Quick development environment setup
- System recovery after changes

Use --force to reinstall existing components.
Use --json for machine-readable output.

Multi-language setup features:
- Automatic project language detection
- Optimized server configurations for detected languages
- Smart routing for multi-language codebases
- Performance tuning based on project characteristics`,
	RunE: runSetupAll,
}

var setupMultiLanguageCmd = &cobra.Command{
	Use:   "multi-language",
	Short: "Multi-language project setup with auto-detection",
	Long: `Multi-language project setup automatically detects languages in your project
and configures optimal language server settings.

🔍 DETECTION FEATURES:
  • Automatic project language scanning
  • Framework and build system detection
  • Dependency analysis for version requirements
  • Project structure analysis for optimization

⚙️  CONFIGURATION FEATURES:
  • Language-specific server optimization
  • Smart routing for multi-language requests
  • Performance tuning based on project size
  • Concurrent server management

📊 OPTIMIZATION MODES:
  • Development: Fast startup, moderate resource usage
  • Production: High performance, maximum concurrency
  • Analysis: Extended timeouts, comprehensive features

Examples:
  # Setup with project detection
  lsp-gateway setup multi-language --project-path /path/to/project

  # Setup with optimization mode
  lsp-gateway setup multi-language --project-path /path/to/project --optimization-mode production

  # Setup with template and smart routing
  lsp-gateway setup multi-language --template monorepo --enable-smart-routing`,
	RunE: runSetupMultiLanguage,
}

var setupTemplateCmd = &cobra.Command{
	Use:   "template",
	Short: "Template-based setup for specific project types",
	Long: `Template-based setup provides pre-configured settings for common project types.

📋 AVAILABLE TEMPLATES:
  • monorepo:      Multi-language monorepo with shared tooling
  • microservices: Distributed services with individual configurations
  • single-language: Single-language project with minimal setup
  • multi-language: Multi-language project with smart routing
  • development:   Development environment optimized settings
  • production:    Production environment optimized settings

🎯 TEMPLATE FEATURES:
  • Pre-configured server settings
  • Optimized resource limits
  • Language-specific customizations
  • Performance profiles
  • Framework-specific configurations

Examples:
  # Setup monorepo template
  lsp-gateway setup template --template monorepo

  # Setup with performance profile
  lsp-gateway setup template --template production --performance-profile high

  # Setup with custom project path
  lsp-gateway setup template --template microservices --project-path /path/to/services`,
	RunE: runSetupTemplate,
}

var setupDetectCmd = &cobra.Command{
	Use:   "detect",
	Short: "Auto-detect and setup for current project",
	Long: `Auto-detect project characteristics and setup optimal configuration.

🔍 DETECTION FEATURES:
  • Automatic language detection
  • Framework recognition
  • Project type identification
  • Complexity analysis
  • Build system detection

⚙️  SETUP FEATURES:
  • Template selection based on analysis
  • Optimization mode recommendation
  • Performance profile selection
  • Smart routing configuration

📊 SUPPORTED PROJECT TYPES:
  • Single-language projects
  • Multi-language projects
  • Monorepo structures
  • Microservices architectures

Examples:
  # Detect and setup current directory
  lsp-gateway setup detect

  # Detect with specific project path
  lsp-gateway setup detect --project-path /path/to/project

  # Detect with optimization mode override
  lsp-gateway setup detect --optimization-mode production`,
	RunE: runSetupDetect,
}

var setupWizardCmd = &cobra.Command{
	Use:   "wizard",
	Short: "Interactive setup wizard with user choices",
	Long: `Interactive setup wizard provides guided configuration with user choices:

🧙 WIZARD FEATURES:
  • Step-by-step guided setup process
  • Runtime selection and version choices
  • Language server customization options
  • Configuration review and editing
  • Progress tracking with user feedback

📋 WIZARD STEPS:
  1. Welcome and system overview
  2. Runtime detection and selection
  3. Language server configuration
  4. Advanced settings (optional)
  5. Installation execution
  6. Verification and testing
  7. Final configuration review

🎯 CUSTOMIZATION OPTIONS:
  • Choose specific runtimes to install
  • Select language servers and versions
  • Configure server-specific settings
  • Set custom timeouts and performance options
  • Enable/disable specific language features

💡 WIZARD MODES:
  • Standard: Essential questions for typical setup
  • Verbose: Detailed explanations and advanced options
  • Quick: Minimal questions with smart defaults

The wizard is ideal for:
- Users who want control over the setup process
- Custom development environments
- Learning about LSP Gateway components
- Advanced configuration scenarios

Use --verbose for detailed explanations during setup.

🆕 ENHANCED WIZARD FEATURES:
  • Multi-language project detection
  • Template selection with previews
  • Performance optimization guidance
  • Smart routing configuration`,
	RunE: runSetupWizard,
}

func init() {
	// Setup All command flags
	setupAllCmd.Flags().DurationVar(&setupTimeout, FLAG_TIMEOUT, 15*time.Minute, "Maximum time for complete setup process")
	setupAllCmd.Flags().BoolVarP(&setupForce, FLAG_FORCE, "f", false, "Force reinstall existing components")
	setupAllCmd.Flags().BoolVar(&setupJSON, FLAG_JSON, false, FLAG_DESCRIPTION_JSON_OUTPUT)
	setupAllCmd.Flags().BoolVarP(&setupVerbose, FLAG_VERBOSE, "v", false, "Enable verbose output with detailed progress")
	setupAllCmd.Flags().BoolVar(&setupSkipVerify, "skip-verify", false, "Skip final verification step (faster but less thorough)")
	setupAllCmd.Flags().StringVar(&setupConfigPath, "config", "config.yaml", "Path to configuration file")
	// Enhanced flags for all setup
	setupAllCmd.Flags().BoolVar(&setupEnableSmartRouting, "enable-smart-routing", false, "Enable intelligent request routing")
	setupAllCmd.Flags().BoolVar(&setupEnableConcurrent, "enable-concurrent-servers", false, "Enable concurrent server management")
	setupAllCmd.Flags().StringVar(&setupOptimizationMode, "optimization-mode", config.PerformanceProfileDevelopment, "Set optimization mode (development, production, analysis)")

	// Setup Multi-language command flags
	setupMultiLanguageCmd.Flags().DurationVar(&setupTimeout, FLAG_TIMEOUT, 20*time.Minute, "Maximum time for multi-language setup process")
	setupMultiLanguageCmd.Flags().BoolVarP(&setupForce, FLAG_FORCE, "f", false, "Force reinstall existing components")
	setupMultiLanguageCmd.Flags().BoolVar(&setupJSON, FLAG_JSON, false, FLAG_DESCRIPTION_JSON_OUTPUT)
	setupMultiLanguageCmd.Flags().BoolVarP(&setupVerbose, FLAG_VERBOSE, "v", false, "Enable verbose output with detailed progress")
	setupMultiLanguageCmd.Flags().StringVar(&setupProjectPath, "project-path", "", "Project path for language detection (required)")
	setupMultiLanguageCmd.Flags().StringVar(&setupOptimizationMode, "optimization-mode", config.PerformanceProfileDevelopment, "Set optimization mode (development, production, analysis)")
	setupMultiLanguageCmd.Flags().StringVar(&setupTemplate, "template", "", "Use configuration template (monorepo, microservices, single-project)")
	setupMultiLanguageCmd.Flags().BoolVar(&setupEnableSmartRouting, "enable-smart-routing", false, "Enable intelligent request routing")
	setupMultiLanguageCmd.Flags().BoolVar(&setupEnableConcurrent, "enable-concurrent-servers", false, "Enable concurrent server management")
	setupMultiLanguageCmd.Flags().StringVar(&setupPerformanceProfile, "performance-profile", "medium", "Set performance profile (low, medium, high)")
	setupMultiLanguageCmd.Flags().BoolVar(&setupProjectDetection, "project-detection", true, "Enable automatic project detection")
	setupMultiLanguageCmd.Flags().StringVar(&setupConfigPath, "config", "config.yaml", "Path to configuration file")

	// Setup Template command flags
	setupTemplateCmd.Flags().DurationVar(&setupTimeout, FLAG_TIMEOUT, 15*time.Minute, "Maximum time for template setup process")
	setupTemplateCmd.Flags().BoolVarP(&setupForce, FLAG_FORCE, "f", false, "Force reinstall existing components")
	setupTemplateCmd.Flags().BoolVar(&setupJSON, FLAG_JSON, false, FLAG_DESCRIPTION_JSON_OUTPUT)
	setupTemplateCmd.Flags().BoolVarP(&setupVerbose, FLAG_VERBOSE, "v", false, "Enable verbose output with detailed progress")
	setupTemplateCmd.Flags().StringVar(&setupTemplate, "template", "", "Template name (monorepo, microservices, single-project, enterprise) (required)")
	setupTemplateCmd.Flags().StringVar(&setupProjectPath, "project-path", ".", "Project path for template application")
	setupTemplateCmd.Flags().StringVar(&setupOptimizationMode, "optimization-mode", config.PerformanceProfileDevelopment, "Set optimization mode (development, production, analysis)")
	setupTemplateCmd.Flags().StringVar(&setupPerformanceProfile, "performance-profile", "medium", "Set performance profile (low, medium, high)")
	setupTemplateCmd.Flags().BoolVar(&setupEnableSmartRouting, "enable-smart-routing", false, "Enable intelligent request routing")
	setupTemplateCmd.Flags().BoolVar(&setupEnableConcurrent, "enable-concurrent-servers", false, "Enable concurrent server management")
	setupTemplateCmd.Flags().StringVar(&setupConfigPath, "config", "config.yaml", "Path to configuration file")

	// Setup Wizard command flags (enhanced)
	setupWizardCmd.Flags().DurationVar(&setupTimeout, FLAG_TIMEOUT, 30*time.Minute, "Maximum time for wizard setup process")
	setupWizardCmd.Flags().BoolVarP(&setupForce, FLAG_FORCE, "f", false, "Force reinstall existing components")
	setupWizardCmd.Flags().BoolVar(&setupJSON, FLAG_JSON, false, FLAG_DESCRIPTION_JSON_OUTPUT)
	setupWizardCmd.Flags().BoolVarP(&setupVerbose, FLAG_VERBOSE, "v", false, "Enable verbose wizard with detailed explanations")
	setupWizardCmd.Flags().BoolVar(&setupNoInteractive, FLAG_NO_INTERACTIVE, false, "Run wizard in non-interactive mode with defaults")
	setupWizardCmd.Flags().BoolVar(&setupMultiLanguage, "multi-language-mode", false, "Enable multi-language wizard mode")
	setupWizardCmd.Flags().BoolVar(&setupProjectDetection, "project-detection", false, "Enable project detection in wizard")
	setupWizardCmd.Flags().StringVar(&setupConfigPath, "config", "config.yaml", "Path to configuration file")

	// Setup Detect command flags
	setupDetectCmd.Flags().DurationVar(&setupTimeout, FLAG_TIMEOUT, 15*time.Minute, "Maximum time for detect setup process")
	setupDetectCmd.Flags().BoolVarP(&setupForce, FLAG_FORCE, "f", false, "Force reinstall existing components")
	setupDetectCmd.Flags().BoolVar(&setupJSON, FLAG_JSON, false, FLAG_DESCRIPTION_JSON_OUTPUT)
	setupDetectCmd.Flags().BoolVarP(&setupVerbose, FLAG_VERBOSE, "v", false, "Enable verbose output with detailed progress")
	setupDetectCmd.Flags().StringVar(&setupProjectPath, "project-path", ".", "Project path for detection")
	setupDetectCmd.Flags().StringVar(&setupOptimizationMode, "optimization-mode", "", "Override optimization mode (development, production, analysis)")
	setupDetectCmd.Flags().StringVar(&setupPerformanceProfile, "performance-profile", "", "Override performance profile (low, medium, high)")
	setupDetectCmd.Flags().BoolVar(&setupEnableSmartRouting, "enable-smart-routing", false, "Force enable intelligent request routing")
	setupDetectCmd.Flags().BoolVar(&setupEnableConcurrent, "enable-concurrent-servers", false, "Force enable concurrent server management")
	setupDetectCmd.Flags().StringVar(&setupConfigPath, "config", "config.yaml", "Path to configuration file")

	// Add subcommands to setup command
	setupCmd.AddCommand(setupAllCmd)
	setupCmd.AddCommand(setupMultiLanguageCmd)
	setupCmd.AddCommand(setupTemplateCmd)
	setupCmd.AddCommand(setupWizardCmd)
	setupCmd.AddCommand(setupDetectCmd)

	// Register setup command with root
	rootCmd.AddCommand(setupCmd)
}

func runSetupAll(cmd *cobra.Command, args []string) error {
	ctx, cancel := context.WithTimeout(cmd.Context(), setupTimeout)
	defer cancel()

	startTime := time.Now()

	if setupVerbose {
		fmt.Println("🚀 Starting LSP Gateway automated setup...")
		fmt.Printf("Platform: %s/%s\n", runtime.GOOS, runtime.GOARCH)
		fmt.Printf("Timeout: %v\n", setupTimeout)
		fmt.Printf("Force reinstall: %v\n", setupForce)
		fmt.Println()
	}

	// Initialize result structure
	result := &SetupResult{
		Success:           false,
		RuntimesDetected:  make(map[string]*setup.RuntimeInfo),
		RuntimesInstalled: make(map[string]*installer.InstallResult),
		ServersInstalled:  make(map[string]*installer.InstallResult),
		Issues:            make([]string, 0),
		Warnings:          make([]string, 0),
		Messages:          make([]string, 0),
		Summary:           &SetupSummary{},
	}

	// Phase 1: Runtime Detection and Installation
	if setupVerbose {
		fmt.Println("🔍 Phase 1: Runtime Detection and Installation")
	}

	err := setupRuntimes(ctx, result)
	if err != nil {
		result.Issues = append(result.Issues, fmt.Sprintf("Runtime setup failed: %v", err))
		if !setupJSON {
			fmt.Printf("❌ Runtime setup failed: %v\n", err)
		}
	} else if setupVerbose && !setupJSON {
		fmt.Printf("✅ Runtime setup completed (%d runtimes processed)\n", len(result.RuntimesInstalled))
	}

	// Phase 2: Language Server Installation
	if setupVerbose {
		fmt.Println("\n📦 Phase 2: Language Server Installation")
	}

	err = setupServers(ctx, result)
	if err != nil {
		result.Issues = append(result.Issues, fmt.Sprintf("Server setup failed: %v", err))
		if !setupJSON {
			fmt.Printf("❌ Server setup failed: %v\n", err)
		}
	} else if setupVerbose && !setupJSON {
		fmt.Printf("✅ Server setup completed (%d servers processed)\n", len(result.ServersInstalled))
	}

	// Phase 3: Configuration Generation
	if setupVerbose {
		fmt.Println("\n⚙️  Phase 3: Configuration Generation")
	}

	err = setupConfiguration(ctx, result)
	if err != nil {
		result.Issues = append(result.Issues, fmt.Sprintf("Configuration setup failed: %v", err))
		if !setupJSON {
			fmt.Printf("❌ Configuration setup failed: %v\n", err)
		}
	} else if setupVerbose && !setupJSON {
		fmt.Println("✅ Configuration generation completed")
	}

	// Phase 4: Verification (optional)
	if !setupSkipVerify {
		if setupVerbose {
			fmt.Println("\n✅ Phase 4: Final Verification")
		}

		verificationWarnings, err := runFinalVerification(ctx, result)
		if err != nil {
			result.Issues = append(result.Issues, fmt.Sprintf("Verification failed: %v", err))
			if !setupJSON {
				fmt.Printf("⚠️  Verification warnings: %v\n", err)
			}
		} else {
			result.Warnings = append(result.Warnings, verificationWarnings...)
			if setupVerbose && !setupJSON && len(verificationWarnings) == 0 {
				fmt.Println("✅ All verifications passed")
			}
		}
	}

	// Calculate final results
	result.Duration = time.Since(startTime)
	result.Success = len(result.Issues) == 0

	// Generate summary
	generateSetupSummary(result)

	// Generate summary messages
	if result.Success {
		result.Messages = append(result.Messages, "LSP Gateway setup completed successfully")
		result.Messages = append(result.Messages, fmt.Sprintf("Setup duration: %v", result.Duration))
		result.Messages = append(result.Messages, "Run 'lsp-gateway server' to start the HTTP gateway")
		result.Messages = append(result.Messages, "Run 'lsp-gateway mcp' to start the MCP server")
	}

	// Output results
	if setupJSON {
		return outputSetupResultsJSON(result)
	} else {
		return outputSetupResultsHuman(result)
	}
}

func runSetupWizard(cmd *cobra.Command, args []string) error {
	if setupJSON {
		return NewValidationError("JSON output not supported in wizard mode", []string{})
	}

	if setupNoInteractive {
		// Run wizard in non-interactive mode with defaults
		if setupVerbose {
			fmt.Println("🤖 Running setup wizard in non-interactive mode with defaults...")
		}
		return runSetupAll(cmd, args)
	}

	ctx, cancel := context.WithTimeout(cmd.Context(), setupTimeout)
	defer cancel()

	startTime := time.Now()

	// Initialize wizard state and result structure
	wizardState := &WizardState{
		SelectedRuntimes:        make(map[string]bool),
		SelectedServers:         make(map[string]bool),
		ConfigPath:              setupConfigPath,
		OptimizationMode:        setupOptimizationMode,
		PerformanceProfile:      setupPerformanceProfile,
		EnableSmartRouting:      setupEnableSmartRouting,
		EnableConcurrentServers: setupEnableConcurrent,
	}

	result := &SetupResult{
		Success:           false,
		RuntimesDetected:  make(map[string]*setup.RuntimeInfo),
		RuntimesInstalled: make(map[string]*installer.InstallResult),
		ServersInstalled:  make(map[string]*installer.InstallResult),
		Issues:            make([]string, 0),
		Warnings:          make([]string, 0),
		Messages:          make([]string, 0),
		Summary:           &SetupSummary{},
	}

	// Step 1: Welcome and System Overview
	if err := wizardWelcome(ctx, wizardState, result); err != nil {
		return err
	}

	// Step 2: Enhanced Project Detection (if multi-language mode)
	if setupMultiLanguage || setupProjectDetection {
		if err := wizardProjectDetection(ctx, wizardState, result); err != nil {
			return err
		}
	}

	// Step 3: Template Selection (if multi-language mode)
	if setupMultiLanguage {
		if err := wizardTemplateSelection(ctx, wizardState, result); err != nil {
			return err
		}
	}

	// Step 4: Runtime Detection and Selection
	if err := wizardRuntimeSelection(ctx, wizardState, result); err != nil {
		return err
	}

	// Step 5: Language Server Selection
	if err := wizardServerSelection(ctx, wizardState, result); err != nil {
		return err
	}

	// Step 6: Enhanced Configuration Options
	if err := wizardEnhancedConfigurationOptions(ctx, wizardState, result); err != nil {
		return err
	}

	// Step 7: Review and Confirmation
	if err := wizardReviewSelection(ctx, wizardState, result); err != nil {
		return err
	}

	// Step 8: Installation Execution
	if err := wizardExecuteInstallation(ctx, wizardState, result); err != nil {
		return err
	}

	// Step 9: Final Summary
	result.Duration = time.Since(startTime)
	result.Success = len(result.Issues) == 0

	generateSetupSummary(result)

	if result.Success {
		result.Messages = append(result.Messages, "LSP Gateway setup completed successfully via enhanced wizard")
		result.Messages = append(result.Messages, fmt.Sprintf("Setup duration: %v", result.Duration))
		if wizardState.ProjectAnalysis != nil {
			result.Messages = append(result.Messages, fmt.Sprintf("Project type: %s with %d languages", wizardState.ProjectAnalysis.ProjectType, len(wizardState.ProjectAnalysis.DetectedLanguages)))
		}
		result.Messages = append(result.Messages, "Run 'lsp-gateway server' to start the HTTP gateway")
		result.Messages = append(result.Messages, "Run 'lsp-gateway mcp' to start the MCP server")
	}

	return outputSetupResultsHuman(result)
}

// Wizard step functions

// wizardWelcome shows the welcome screen and system overview
func wizardWelcome(ctx context.Context, state *WizardState, result *SetupResult) error {
	fmt.Println("🧙 Welcome to the LSP Gateway Setup Wizard!")
	fmt.Println()
	fmt.Printf("Platform: %s/%s\n", runtime.GOOS, runtime.GOARCH)
	fmt.Printf("Timeout: %v\n", setupTimeout)
	fmt.Printf("Force reinstall: %v\n", setupForce)
	fmt.Println()

	fmt.Println("This interactive wizard will guide you through:")
	fmt.Println("  1. 🔍 System analysis and runtime detection")
	fmt.Println("  2. 📋 Runtime selection and customization")
	fmt.Println("  3. 📦 Language server selection")
	fmt.Println("  4. ⚙️  Configuration options")
	fmt.Println("  5. 📊 Review and confirmation")
	fmt.Println("  6. 🚀 Installation execution")
	fmt.Println("  7. ✅ Final verification and summary")
	fmt.Println()

	if setupVerbose {
		fmt.Println("💡 Verbose mode is enabled - you'll see detailed explanations.")
		fmt.Println()
	}

	proceed, err := promptYesNo("Ready to begin the setup wizard?", true)
	if err != nil {
		return fmt.Errorf("failed to read user input: %w", err)
	}

	if !proceed {
		return fmt.Errorf("setup wizard cancelled by user")
	}

	fmt.Println()
	return nil
}

// wizardRuntimeSelection handles runtime detection and user selection
func wizardRuntimeSelection(ctx context.Context, state *WizardState, result *SetupResult) error {
	fmt.Println("🔍 Step 1: Runtime Detection and Selection")
	fmt.Println("=========================================")
	fmt.Println()

	if setupVerbose {
		fmt.Println("📝 Runtime detection analyzes your system for existing language runtimes")
		fmt.Println("   and determines which ones are compatible with LSP Gateway.")
		fmt.Println()
	}

	fmt.Println("🔍 Scanning system for language runtimes...")

	// Detect all runtimes
	detector := setup.NewRuntimeDetector()
	if detector == nil {
		return NewInstallerCreationError("runtime detector")
	}

	detectionReport, err := detector.DetectAll(ctx)
	if err != nil {
		return fmt.Errorf("runtime detection failed: %w", err)
	}

	state.DetectedRuntimes = detectionReport.Runtimes
	result.RuntimesDetected = detectionReport.Runtimes
	result.Summary.TotalRuntimes = len(detectionReport.Runtimes)

	// Display detection results
	fmt.Println("\n📊 Runtime Detection Results:")
	runtimeNames := []string{}
	runtimeStatuses := []string{}

	for runtimeName, runtimeInfo := range detectionReport.Runtimes {
		runtimeNames = append(runtimeNames, runtimeName)

		if runtimeInfo.Installed && runtimeInfo.Compatible {
			status := fmt.Sprintf("✅ %s: Installed and compatible (v%s)", runtimeName, runtimeInfo.Version)
			if setupVerbose {
				status += fmt.Sprintf(" at %s", runtimeInfo.Path)
			}
			runtimeStatuses = append(runtimeStatuses, status)
		} else if runtimeInfo.Installed {
			status := fmt.Sprintf("⚠️  %s: Installed but needs update (v%s)", runtimeName, runtimeInfo.Version)
			if setupVerbose && len(runtimeInfo.Issues) > 0 {
				status += fmt.Sprintf(" - Issues: %v", runtimeInfo.Issues)
			}
			runtimeStatuses = append(runtimeStatuses, status)
		} else {
			status := fmt.Sprintf("❌ %s: Not installed", runtimeName)
			runtimeStatuses = append(runtimeStatuses, status)
		}
	}

	for _, status := range runtimeStatuses {
		fmt.Printf("  %s\n", status)
	}
	fmt.Println()

	// Let user select which runtimes to install/update
	if setupVerbose {
		fmt.Println("💡 You can choose which runtimes to install or update.")
		fmt.Println("   Recommended: Install all runtimes for maximum language support.")
		fmt.Println()
	}

	installAll, err := promptYesNo("Install/update all detected runtimes?", true)
	if err != nil {
		return fmt.Errorf("failed to read user input: %w", err)
	}

	if installAll {
		// Select all runtimes
		for runtimeName := range detectionReport.Runtimes {
			state.SelectedRuntimes[runtimeName] = true
		}
		fmt.Printf("✅ Selected all %d runtimes for installation/update\n", len(runtimeNames))
	} else {
		// Let user select individual runtimes
		fmt.Println("\n📋 Select runtimes to install/update:")
		selections, err := promptSelection("Choose runtimes:", runtimeNames, true)
		if err != nil {
			return fmt.Errorf("failed to read runtime selection: %w", err)
		}

		for _, selection := range selections {
			runtimeName := runtimeNames[selection]
			state.SelectedRuntimes[runtimeName] = true
		}

		fmt.Printf("✅ Selected %d runtime(s) for installation/update\n", len(selections))
	}

	pressEnterToContinue("")
	return nil
}

// wizardServerSelection handles language server selection
func wizardServerSelection(ctx context.Context, state *WizardState, result *SetupResult) error {
	fmt.Println("📦 Step 2: Language Server Selection")
	fmt.Println("====================================")
	fmt.Println()

	if setupVerbose {
		fmt.Println("📝 Language servers provide IDE features like code completion,")
		fmt.Println("   go-to-definition, error checking, and more for each language.")
		fmt.Println()
	}

	// Get available servers
	runtimeInstaller := installer.NewRuntimeInstaller()
	if runtimeInstaller == nil {
		return NewInstallerCreationError("runtime installer")
	}

	serverInstaller := installer.NewServerInstaller(runtimeInstaller)
	if serverInstaller == nil {
		return NewInstallerCreationError("server installer")
	}

	supportedServers := serverInstaller.GetSupportedServers()
	state.AvailableServers = supportedServers
	result.Summary.TotalServers = len(supportedServers)

	// Display server information
	fmt.Println("📊 Available Language Servers:")
	serverStatuses := []string{}

	for _, serverName := range supportedServers {
		if verifyResult, err := serverInstaller.Verify(serverName); err == nil && verifyResult.Installed && verifyResult.Compatible {
			status := fmt.Sprintf("✅ %s: Already installed (v%s)", serverName, verifyResult.Version)
			if setupVerbose {
				status += fmt.Sprintf(" at %s", verifyResult.Path)
			}
			serverStatuses = append(serverStatuses, status)
		} else {
			status := fmt.Sprintf("❌ %s: Not installed", serverName)
			serverStatuses = append(serverStatuses, status)
		}
	}

	for _, status := range serverStatuses {
		fmt.Printf("  %s\n", status)
	}
	fmt.Println()

	// Server selection
	if setupVerbose {
		fmt.Println("💡 Language servers are automatically matched to your selected runtimes.")
		fmt.Println("   You can install all servers or choose specific ones.")
		fmt.Println()
	}

	installAll, err := promptYesNo("Install all available language servers?", true)
	if err != nil {
		return fmt.Errorf("failed to read user input: %w", err)
	}

	if installAll {
		// Select all servers
		for _, serverName := range supportedServers {
			state.SelectedServers[serverName] = true
		}
		fmt.Printf("✅ Selected all %d language servers for installation\n", len(supportedServers))
	} else {
		// Let user select individual servers
		fmt.Println("\n📋 Select language servers to install:")
		selections, err := promptSelection("Choose servers:", supportedServers, true)
		if err != nil {
			return fmt.Errorf("failed to read server selection: %w", err)
		}

		for _, selection := range selections {
			serverName := supportedServers[selection]
			state.SelectedServers[serverName] = true
		}

		fmt.Printf("✅ Selected %d language server(s) for installation\n", len(selections))
	}

	pressEnterToContinue("")
	return nil
}

// wizardReviewSelection shows a summary and asks for confirmation
func wizardReviewSelection(ctx context.Context, state *WizardState, result *SetupResult) error {
	fmt.Println("📊 Step 4: Review Your Selection")
	fmt.Println("===============================")
	fmt.Println()

	// Summary of selections
	fmt.Println("🔍 Setup Summary:")
	fmt.Println()

	// Runtimes summary
	selectedRuntimeCount := 0
	fmt.Println("📦 Runtimes to install/update:")
	for runtimeName, selected := range state.SelectedRuntimes {
		if selected {
			selectedRuntimeCount++
			runtimeInfo := state.DetectedRuntimes[runtimeName]
			if runtimeInfo.Installed && runtimeInfo.Compatible && !setupForce {
				fmt.Printf("  ✅ %s (already installed - will verify)\n", runtimeName)
			} else if runtimeInfo.Installed {
				fmt.Printf("  🔄 %s (will update from v%s)\n", runtimeName, runtimeInfo.Version)
			} else {
				fmt.Printf("  📥 %s (will install)\n", runtimeName)
			}
		}
	}

	if selectedRuntimeCount == 0 {
		fmt.Println("  (No runtimes selected)")
	}
	fmt.Println()

	// Servers summary
	selectedServerCount := 0
	fmt.Println("🛠️  Language servers to install:")
	for serverName, selected := range state.SelectedServers {
		if selected {
			selectedServerCount++
			fmt.Printf("  📥 %s\n", serverName)
		}
	}

	if selectedServerCount == 0 {
		fmt.Println("  (No servers selected)")
	}
	fmt.Println()

	// Configuration summary
	fmt.Printf("⚙️  Configuration file: %s\n", state.ConfigPath)
	if state.AdvancedSettings {
		fmt.Println("🔧 Advanced settings: Will be configured")
	} else {
		fmt.Println("🔧 Advanced settings: Using defaults")
	}
	fmt.Println()

	// Estimated time
	estimatedTime := time.Duration(selectedRuntimeCount*2+selectedServerCount) * time.Minute
	fmt.Printf("⏱️  Estimated setup time: %v\n", estimatedTime)
	fmt.Printf("💾 Force reinstall: %v\n", setupForce)
	fmt.Println()

	// Confirmation
	proceed, err := promptYesNo("Proceed with installation?", true)
	if err != nil {
		return fmt.Errorf("failed to read user input: %w", err)
	}

	if !proceed {
		return fmt.Errorf("setup cancelled by user")
	}

	fmt.Println("🚀 Starting installation...")
	fmt.Println()
	return nil
}

// wizardExecuteInstallation performs the actual installation
func wizardExecuteInstallation(ctx context.Context, state *WizardState, result *SetupResult) error {
	fmt.Println("🚀 Step 5: Installation Execution")
	fmt.Println("=================================")
	fmt.Println()

	// Phase 1: Runtime Installation
	if len(state.SelectedRuntimes) > 0 {
		fmt.Println("📦 Phase 1: Installing selected runtimes...")
		err := wizardInstallRuntimes(ctx, state, result)
		if err != nil {
			result.Issues = append(result.Issues, fmt.Sprintf("Runtime installation failed: %v", err))
			fmt.Printf("❌ Runtime installation failed: %v\n", err)
		} else {
			fmt.Printf("✅ Runtime installation completed (%d processed)\n", len(state.SelectedRuntimes))
		}
		fmt.Println()
	}

	// Phase 2: Server Installation
	if len(state.SelectedServers) > 0 {
		fmt.Println("🛠️  Phase 2: Installing selected language servers...")
		err := wizardInstallServers(ctx, state, result)
		if err != nil {
			result.Issues = append(result.Issues, fmt.Sprintf("Server installation failed: %v", err))
			fmt.Printf("❌ Server installation failed: %v\n", err)
		} else {
			fmt.Printf("✅ Server installation completed (%d processed)\n", len(state.SelectedServers))
		}
		fmt.Println()
	}

	// Phase 3: Configuration Generation
	fmt.Println("⚙️  Phase 3: Generating configuration...")
	err := wizardGenerateConfiguration(ctx, state, result)
	if err != nil {
		result.Issues = append(result.Issues, fmt.Sprintf("Configuration generation failed: %v", err))
		fmt.Printf("❌ Configuration generation failed: %v\n", err)
	} else {
		fmt.Println("✅ Configuration generation completed")
	}
	fmt.Println()

	// Phase 4: Final Verification (if not skipped)
	if !setupSkipVerify {
		fmt.Println("✅ Phase 4: Final verification...")
		verificationWarnings, err := runFinalVerification(ctx, result)
		if err != nil {
			result.Issues = append(result.Issues, fmt.Sprintf("Verification failed: %v", err))
			fmt.Printf("⚠️  Verification warnings: %v\n", err)
		} else {
			result.Warnings = append(result.Warnings, verificationWarnings...)
			if len(verificationWarnings) == 0 {
				fmt.Println("✅ All verifications passed")
			}
		}
		fmt.Println()
	}

	return nil
}

// wizardInstallRuntimes installs selected runtimes
func wizardInstallRuntimes(ctx context.Context, state *WizardState, result *SetupResult) error {
	runtimeInstaller := installer.NewRuntimeInstaller()
	if runtimeInstaller == nil {
		return NewInstallerCreationError("runtime installer")
	}

	for runtimeName, selected := range state.SelectedRuntimes {
		if !selected {
			continue
		}

		fmt.Printf("Processing %s runtime...\n", runtimeName)

		runtimeInfo := state.DetectedRuntimes[runtimeName]

		// Check if already installed and functional (unless force is specified)
		if runtimeInfo.Installed && runtimeInfo.Compatible && !setupForce {
			installResult := &installer.InstallResult{
				Success:  true,
				Runtime:  runtimeName,
				Version:  runtimeInfo.Version,
				Path:     runtimeInfo.Path,
				Duration: 0,
				Method:   "already_installed",
				Messages: []string{"Runtime already installed and verified"},
			}
			result.RuntimesInstalled[runtimeName] = installResult
			result.Summary.RuntimesAlreadyExist++
			continue
		}

		// Install runtime
		options := installer.InstallOptions{
			Force:    setupForce,
			Timeout:  setupTimeout,
			Platform: runtime.GOOS,
		}

		installResult, err := runtimeInstaller.Install(runtimeName, options)
		if installResult != nil {
			result.RuntimesInstalled[runtimeName] = installResult
			if installResult.Success {
				result.Summary.RuntimesInstalled++
				fmt.Printf("  ✅ %s installed successfully\n", runtimeName)
			} else {
				result.Summary.RuntimesFailed++
				fmt.Printf("  ❌ %s installation failed\n", runtimeName)
			}
		} else {
			result.Summary.RuntimesFailed++
			fmt.Printf("  ❌ %s installation failed\n", runtimeName)
		}

		if err != nil {
			fmt.Printf("  ⚠️  %s completed with warnings: %v\n", runtimeName, err)
		}
	}

	return nil
}

// wizardInstallServers installs selected language servers
func wizardInstallServers(ctx context.Context, state *WizardState, result *SetupResult) error {
	runtimeInstaller := installer.NewRuntimeInstaller()
	if runtimeInstaller == nil {
		return NewInstallerCreationError("runtime installer")
	}

	serverInstaller := installer.NewServerInstaller(runtimeInstaller)
	if serverInstaller == nil {
		return NewInstallerCreationError("server installer")
	}

	for serverName, selected := range state.SelectedServers {
		if !selected {
			continue
		}

		fmt.Printf("Setting up %s language server...\n", serverName)

		// Check if already installed and functional (unless force is specified)
		if !setupForce {
			if verifyResult, err := serverInstaller.Verify(serverName); err == nil && verifyResult.Installed && verifyResult.Compatible {
				installResult := &installer.InstallResult{
					Success:  true,
					Runtime:  serverName,
					Version:  verifyResult.Version,
					Path:     verifyResult.Path,
					Duration: 0,
					Method:   "already_installed",
					Messages: []string{"Server already installed and verified"},
				}
				result.ServersInstalled[serverName] = installResult
				result.Summary.ServersAlreadyExist++
				fmt.Printf("  ✅ %s already installed\n", serverName)
				continue
			}
		}

		// Install server
		options := installer.ServerInstallOptions{
			Force:   setupForce,
			Timeout: setupTimeout,
		}

		installResult, err := serverInstaller.Install(serverName, options)
		if installResult != nil {
			result.ServersInstalled[serverName] = installResult
			if installResult.Success {
				result.Summary.ServersInstalled++
				fmt.Printf("  ✅ %s installed successfully\n", serverName)
			} else {
				result.Summary.ServersFailed++
				fmt.Printf("  ❌ %s installation failed\n", serverName)
			}
		} else {
			result.Summary.ServersFailed++
			fmt.Printf("  ❌ %s installation failed\n", serverName)
		}

		if err != nil {
			fmt.Printf("  ⚠️  %s completed with warnings: %v\n", serverName, err)
		}
	}

	return nil
}

// wizardGenerateConfiguration generates the configuration file
func wizardGenerateConfiguration(ctx context.Context, state *WizardState, result *SetupResult) error {
	// Use enhanced configuration generator if project analysis is available
	if state.ProjectAnalysis != nil || state.SelectedTemplate != nil {
		return wizardGenerateEnhancedConfiguration(ctx, state, result)
	}

	// Fallback to standard configuration generation
	configGenerator := setup.NewConfigGenerator()
	if configGenerator == nil {
		return NewInstallerCreationError("config generator")
	}

	// Generate configuration from detected runtimes
	configResult, err := configGenerator.GenerateFromDetected(ctx)
	if err != nil {
		return fmt.Errorf("configuration generation failed: %w", err)
	}

	// Validate generated configuration
	validationResult, err := configGenerator.ValidateGenerated(configResult.Config)
	if err != nil {
		return fmt.Errorf("configuration validation failed: %w", err)
	}

	if !validationResult.Valid {
		return fmt.Errorf("generated configuration is invalid: %v", validationResult.Issues)
	}

	result.ConfigGenerated = true
	result.ConfigPath = state.ConfigPath

	fmt.Printf("  ✅ Configuration saved to %s\n", state.ConfigPath)

	return nil
}

// Enhanced wizard functions for multi-language project support

// wizardProjectDetection performs project detection and analysis
func wizardProjectDetection(ctx context.Context, state *WizardState, result *SetupResult) error {
	fmt.Println("🔍 Step 2: Project Detection and Analysis")
	fmt.Println("==========================================")
	fmt.Println()

	if setupVerbose {
		fmt.Println("📝 Project detection analyzes your codebase to understand its structure,")
		fmt.Println("   languages, frameworks, and complexity for optimal configuration.")
		fmt.Println()
	}

	// Determine project path
	projectPath := setupProjectPath
	if projectPath == "" {
		projectPath = "."
	}

	fmt.Printf("🔍 Analyzing project at: %s\n", projectPath)

	// Perform project analysis
	projectAnalyzer := setup.NewProjectAnalyzer()
	analysis, err := projectAnalyzer.AnalyzeProject(projectPath)
	if err != nil {
		return fmt.Errorf("project analysis failed: %w", err)
	}

	state.ProjectAnalysis = analysis
	result.Messages = append(result.Messages, fmt.Sprintf("Analyzed %s project with %d languages", analysis.ProjectType, len(analysis.DetectedLanguages)))

	// Display analysis results
	fmt.Println("\n📊 Project Analysis Results:")
	fmt.Printf("  Project Type: %s\n", analysis.ProjectType)
	fmt.Printf("  Languages: %v\n", analysis.DetectedLanguages)
	fmt.Printf("  Complexity: %s\n", analysis.Complexity)
	fmt.Printf("  File Count: %d\n", analysis.FileCount)
	fmt.Printf("  Estimated Size: %s\n", analysis.EstimatedSize)

	if len(analysis.Frameworks) > 0 {
		fmt.Printf("  Frameworks: ")
		for i, framework := range analysis.Frameworks {
			if i > 0 {
				fmt.Printf(", ")
			}
			fmt.Printf("%s (%s)", framework.Name, framework.Language)
		}
		fmt.Println()
	}

	if len(analysis.BuildSystems) > 0 {
		fmt.Printf("  Build Systems: %v\n", analysis.BuildSystems)
	}

	fmt.Println()

	if setupVerbose {
		fmt.Println("💡 This analysis will be used to select optimal templates")
		fmt.Println("   and configuration settings for your project.")
		fmt.Println()
	}

	pressEnterToContinue("")
	return nil
}

// wizardTemplateSelection handles template selection based on project analysis
func wizardTemplateSelection(ctx context.Context, state *WizardState, result *SetupResult) error {
	fmt.Println("📋 Step 3: Template Selection")
	fmt.Println("=============================")
	fmt.Println()

	if setupVerbose {
		fmt.Println("📝 Templates provide pre-configured settings optimized for")
		fmt.Println("   specific project types and development patterns.")
		fmt.Println()
	}

	templateManager := setup.NewConfigurationTemplateManager()

	// Auto-select template based on project analysis
	var recommendedTemplate *setup.ConfigurationTemplate
	if state.ProjectAnalysis != nil {
		recommendedTemplate, _ = templateManager.SelectTemplate(state.ProjectAnalysis)
	}

	// Get available templates
	availableTemplates := templateManager.GetAvailableTemplates()

	fmt.Println("📊 Available Templates:")
	for i, templateName := range availableTemplates {
		template, _ := templateManager.GetTemplate(templateName)
		if template != nil {
			marker := "  "
			if recommendedTemplate != nil && template.Name == recommendedTemplate.Name {
				marker = "🌟"
			}
			fmt.Printf("  %s %d) %s - %s\n", marker, i+1, template.Name, template.Description)
		}
	}
	fmt.Println()

	if recommendedTemplate != nil {
		fmt.Printf("🎯 Recommended: %s (based on project analysis)\n", recommendedTemplate.Name)
		fmt.Println()
	}

	useRecommended := true
	if recommendedTemplate != nil {
		var err error
		useRecommended, err = promptYesNo(fmt.Sprintf("Use recommended template '%s'?", recommendedTemplate.Name), true)
		if err != nil {
			return fmt.Errorf("failed to read user input: %w", err)
		}
	}

	if useRecommended && recommendedTemplate != nil {
		state.SelectedTemplate = recommendedTemplate
		fmt.Printf("✅ Selected template: %s\n", recommendedTemplate.Name)
	} else {
		// Let user select template manually
		fmt.Println("\n📋 Select a template:")
		selections, err := promptSelection("Choose template:", availableTemplates, false)
		if err != nil {
			return fmt.Errorf("failed to read template selection: %w", err)
		}

		if len(selections) > 0 {
			selectedTemplateName := availableTemplates[selections[0]]
			selectedTemplate, err := templateManager.GetTemplate(selectedTemplateName)
			if err != nil {
				return fmt.Errorf("failed to get selected template: %w", err)
			}
			state.SelectedTemplate = selectedTemplate
			fmt.Printf("✅ Selected template: %s\n", selectedTemplate.Name)
		}
	}

	if state.SelectedTemplate != nil {
		result.Messages = append(result.Messages, fmt.Sprintf("Selected template: %s", state.SelectedTemplate.Name))
	}

	pressEnterToContinue("")
	return nil
}

// wizardEnhancedConfigurationOptions handles enhanced configuration options
func wizardEnhancedConfigurationOptions(ctx context.Context, state *WizardState, result *SetupResult) error {
	fmt.Println("⚙️  Step 6: Enhanced Configuration Options")
	fmt.Println("==========================================")
	fmt.Println()

	if setupVerbose {
		fmt.Println("📝 Enhanced configuration provides advanced options for")
		fmt.Println("   optimization, performance, and smart routing features.")
		fmt.Println()
	}

	// Configuration file path
	fmt.Printf("📄 Current configuration path: %s\n", state.ConfigPath)

	customPath, err := promptYesNo("Would you like to use a custom configuration file path?", false)
	if err != nil {
		return fmt.Errorf("failed to read user input: %w", err)
	}

	if customPath {
		newPath, err := promptText("Enter configuration file path", state.ConfigPath)
		if err != nil {
			return fmt.Errorf("failed to read configuration path: %w", err)
		}
		state.ConfigPath = newPath
		fmt.Printf("✅ Configuration will be saved to: %s\n", state.ConfigPath)
	}

	fmt.Println()

	// Optimization mode selection
	if state.OptimizationMode == "" {
		optimizationModes := []string{config.PerformanceProfileDevelopment, config.PerformanceProfileProduction, config.PerformanceProfileAnalysis}
		fmt.Println("🎯 Optimization Modes:")
		fmt.Println("  1) development - Fast startup, moderate resource usage")
		fmt.Println("  2) production  - High performance, maximum concurrency")
		fmt.Println("  3) analysis    - Extended timeouts, comprehensive features")
		fmt.Println()

		// Auto-recommend based on project analysis
		defaultMode := config.PerformanceProfileDevelopment
		if state.ProjectAnalysis != nil {
			switch state.ProjectAnalysis.Complexity {
			case setup.ProjectComplexityHigh:
				defaultMode = config.PerformanceProfileProduction
			case setup.ProjectComplexityMedium:
				defaultMode = config.PerformanceProfileDevelopment
			case setup.ProjectComplexityLow:
				defaultMode = config.PerformanceProfileDevelopment
			}
		}

		useDefault, err := promptYesNo(fmt.Sprintf("Use recommended optimization mode '%s'?", defaultMode), true)
		if err != nil {
			return fmt.Errorf("failed to read user input: %w", err)
		}

		if useDefault {
			state.OptimizationMode = defaultMode
		} else {
			selections, err := promptSelection("Choose optimization mode:", optimizationModes, false)
			if err != nil {
				return fmt.Errorf("failed to read optimization mode selection: %w", err)
			}
			if len(selections) > 0 {
				state.OptimizationMode = optimizationModes[selections[0]]
			}
		}

		fmt.Printf("✅ Optimization mode: %s\n", state.OptimizationMode)
	}

	fmt.Println()

	// Performance profile selection
	if state.PerformanceProfile == "" {
		performanceProfiles := []string{"low", "medium", "high"}
		fmt.Println("📊 Performance Profiles:")
		fmt.Println("  1) low    - Conservative resource usage")
		fmt.Println("  2) medium - Balanced performance and resources")
		fmt.Println("  3) high   - Maximum performance, high resource usage")
		fmt.Println()

		// Auto-recommend based on project analysis
		defaultProfile := "medium"
		if state.ProjectAnalysis != nil {
			switch state.ProjectAnalysis.Complexity {
			case setup.ProjectComplexityHigh:
				defaultProfile = "high"
			case setup.ProjectComplexityMedium:
				defaultProfile = "medium"
			case setup.ProjectComplexityLow:
				defaultProfile = "low"
			}
		}

		useDefaultProfile, err := promptYesNo(fmt.Sprintf("Use recommended performance profile '%s'?", defaultProfile), true)
		if err != nil {
			return fmt.Errorf("failed to read user input: %w", err)
		}

		if useDefaultProfile {
			state.PerformanceProfile = defaultProfile
		} else {
			selections, err := promptSelection("Choose performance profile:", performanceProfiles, false)
			if err != nil {
				return fmt.Errorf("failed to read performance profile selection: %w", err)
			}
			if len(selections) > 0 {
				state.PerformanceProfile = performanceProfiles[selections[0]]
			}
		}

		fmt.Printf("✅ Performance profile: %s\n", state.PerformanceProfile)
	}

	fmt.Println()

	// Advanced features
	if setupVerbose {
		fmt.Println("💡 Advanced features enhance LSP Gateway capabilities for")
		fmt.Println("   complex projects and production environments.")
		fmt.Println()
	}

	// Smart routing
	if !state.EnableSmartRouting {
		enableSmartRouting, err := promptYesNo("Enable smart routing for multi-language projects?", state.ProjectAnalysis != nil && len(state.ProjectAnalysis.DetectedLanguages) > 1)
		if err != nil {
			return fmt.Errorf("failed to read user input: %w", err)
		}
		state.EnableSmartRouting = enableSmartRouting
	}

	// Concurrent servers
	if !state.EnableConcurrentServers {
		enableConcurrent, err := promptYesNo("Enable concurrent server management?", state.OptimizationMode == "production")
		if err != nil {
			return fmt.Errorf("failed to read user input: %w", err)
		}
		state.EnableConcurrentServers = enableConcurrent
	}

	fmt.Println()
	fmt.Println("📋 Enhanced configuration options selected:")
	fmt.Printf("  Smart routing: %v\n", state.EnableSmartRouting)
	fmt.Printf("  Concurrent servers: %v\n", state.EnableConcurrentServers)
	fmt.Printf("  Optimization: %s\n", state.OptimizationMode)
	fmt.Printf("  Performance: %s\n", state.PerformanceProfile)

	pressEnterToContinue("")
	return nil
}

// wizardGenerateEnhancedConfiguration generates enhanced configuration
func wizardGenerateEnhancedConfiguration(ctx context.Context, state *WizardState, result *SetupResult) error {
	enhancedGenerator := setup.NewEnhancedConfigurationGenerator()

	// Determine optimization mode
	optMode := state.OptimizationMode
	if optMode == "" {
		optMode = config.PerformanceProfileDevelopment
	}

	// Generate enhanced configuration
	var configResult *setup.ConfigGenerationResult
	var err error

	if state.ProjectAnalysis != nil {
		// Generate from project analysis
		projectPath := setupProjectPath
		if projectPath == "" {
			projectPath = "."
		}
		configResult, err = enhancedGenerator.GenerateFromProject(ctx, projectPath, optMode)
	} else {
		// Generate default for environment
		configResult, err = enhancedGenerator.GenerateDefaultForEnvironment(ctx, optMode)
	}

	if err != nil {
		return fmt.Errorf("enhanced configuration generation failed: %w", err)
	}

	// Apply template-specific enhancements if template is selected
	if state.SelectedTemplate != nil && configResult.Config != nil {
		// Apply template configurations
		if state.SelectedTemplate.ResourceLimits != nil {
			configResult.Config.MaxConcurrentRequests = state.SelectedTemplate.ResourceLimits.MaxConcurrentRequests
			if state.SelectedTemplate.ResourceLimits.TimeoutSeconds > 0 {
				configResult.Config.Timeout = fmt.Sprintf("%ds", state.SelectedTemplate.ResourceLimits.TimeoutSeconds)
			}
		}

		// Apply routing configuration
		if state.SelectedTemplate.RoutingConfig != nil {
			configResult.Config.EnableSmartRouting = state.SelectedTemplate.RoutingConfig.EnableSmartRouting || state.EnableSmartRouting
		}

		configResult.Config.EnableConcurrentServers = state.SelectedTemplate.EnableMultiServer || state.EnableConcurrentServers
	}

	// Override with user selections
	if configResult.Config != nil {
		configResult.Config.EnableSmartRouting = state.EnableSmartRouting
		configResult.Config.EnableConcurrentServers = state.EnableConcurrentServers
	}

	// Save configuration
	result.ConfigGenerated = true
	result.ConfigPath = state.ConfigPath
	result.Messages = append(result.Messages, configResult.Messages...)
	result.Warnings = append(result.Warnings, configResult.Warnings...)
	result.Issues = append(result.Issues, configResult.Issues...)

	fmt.Printf("  ✅ Enhanced configuration saved to %s\n", state.ConfigPath)

	return nil
}

// setupRuntimes handles runtime detection and installation
func setupRuntimes(ctx context.Context, result *SetupResult) error {
	// First, detect all runtimes
	detector := setup.NewRuntimeDetector()
	if detector == nil {
		return NewInstallerCreationError("runtime detector")
	}

	detectionReport, err := detector.DetectAll(ctx)
	if err != nil {
		return fmt.Errorf("runtime detection failed: %w", err)
	}

	// Store detection results
	result.RuntimesDetected = detectionReport.Runtimes
	result.Summary.TotalRuntimes = len(detectionReport.Runtimes)

	// Count existing runtimes
	for _, runtimeInfo := range detectionReport.Runtimes {
		if runtimeInfo.Installed && runtimeInfo.Compatible {
			result.Summary.RuntimesAlreadyExist++
		}
	}

	// Setup installer
	runtimeInstaller := installer.NewRuntimeInstaller()
	if runtimeInstaller == nil {
		return NewInstallerCreationError("runtime installer")
	}

	if strategy := runtimeInstaller.GetPlatformStrategy(runtime.GOOS); strategy == nil {
		return NewInstallerCreationError(fmt.Sprintf("platform strategy for %s", runtime.GOOS))
	}

	// Install missing runtimes based on detection results
	for runtimeName, runtimeInfo := range detectionReport.Runtimes {
		if setupVerbose && !setupJSON {
			fmt.Printf("Processing %s runtime...\n", runtimeName)
		}

		// Check if already installed and functional (unless force is specified)
		if runtimeInfo.Installed && runtimeInfo.Compatible && !setupForce {
			installResult := &installer.InstallResult{
				Success:  true,
				Runtime:  runtimeName,
				Version:  runtimeInfo.Version,
				Path:     runtimeInfo.Path,
				Duration: 0,
				Method:   "already_installed",
				Messages: []string{"Runtime already installed and verified"},
			}
			result.RuntimesInstalled[runtimeName] = installResult
			continue
		}

		// Skip installation if in non-interactive mode and runtime is missing
		if setupNoInteractive && !runtimeInfo.Installed {
			if setupVerbose && !setupJSON {
				fmt.Printf("Skipping installation of %s runtime (non-interactive mode)\n", runtimeName)
			}
			result.Summary.RuntimesFailed++
			continue
		}

		// Install runtime
		options := installer.InstallOptions{
			Force:    setupForce,
			Timeout:  setupTimeout,
			Platform: runtime.GOOS,
		}

		installResult, err := runtimeInstaller.Install(runtimeName, options)
		if installResult != nil {
			result.RuntimesInstalled[runtimeName] = installResult
			if installResult.Success {
				result.Summary.RuntimesInstalled++
			} else {
				result.Summary.RuntimesFailed++
			}
		} else {
			result.Summary.RuntimesFailed++
		}

		if err != nil && setupVerbose && !setupJSON {
			fmt.Printf("⚠️  Runtime %s installation completed with warnings: %v\n", runtimeName, err)
		}
	}

	return nil
}

// setupServers handles language server installation
func setupServers(ctx context.Context, result *SetupResult) error {
	runtimeInstaller := installer.NewRuntimeInstaller()
	if runtimeInstaller == nil {
		return NewInstallerCreationError("runtime")
	}

	serverInstaller := installer.NewServerInstaller(runtimeInstaller)
	if serverInstaller == nil {
		return NewInstallerCreationError("server")
	}

	supportedServers := serverInstaller.GetSupportedServers()
	result.Summary.TotalServers = len(supportedServers)

	for _, serverName := range supportedServers {
		if setupVerbose && !setupJSON {
			fmt.Printf("Setting up %s language server...\n", serverName)
		}

		// Check if already installed and functional (unless force is specified)
		if !setupForce {
			if verifyResult, err := serverInstaller.Verify(serverName); err == nil && verifyResult.Installed && verifyResult.Compatible {
				installResult := &installer.InstallResult{
					Success:  true,
					Runtime:  serverName,
					Version:  verifyResult.Version,
					Path:     verifyResult.Path,
					Duration: 0,
					Method:   "already_installed",
					Messages: []string{"Server already installed and verified"},
				}
				result.ServersInstalled[serverName] = installResult
				result.Summary.ServersAlreadyExist++
				continue
			}
		}

		// Install server
		options := installer.ServerInstallOptions{
			Force:   setupForce,
			Timeout: setupTimeout,
		}

		installResult, err := serverInstaller.Install(serverName, options)
		if installResult != nil {
			result.ServersInstalled[serverName] = installResult
			if installResult.Success {
				result.Summary.ServersInstalled++
			} else {
				result.Summary.ServersFailed++
			}
		} else {
			result.Summary.ServersFailed++
		}

		if err != nil && setupVerbose && !setupJSON {
			fmt.Printf("⚠️  Server %s installation completed with warnings: %v\n", serverName, err)
		}
	}

	return nil
}

// setupConfiguration handles configuration file generation
func setupConfiguration(ctx context.Context, result *SetupResult) error {
	configGenerator := setup.NewConfigGenerator()
	if configGenerator == nil {
		return NewInstallerCreationError("config generator")
	}

	// Generate configuration from detected runtimes
	configResult, err := configGenerator.GenerateFromDetected(ctx)
	if err != nil {
		return fmt.Errorf("configuration generation failed: %w", err)
	}

	// Validate generated configuration
	validationResult, err := configGenerator.ValidateGenerated(configResult.Config)
	if err != nil {
		return fmt.Errorf("configuration validation failed: %w", err)
	}

	if !validationResult.Valid {
		return fmt.Errorf("generated configuration is invalid: %v", validationResult.Issues)
	}

	result.ConfigGenerated = true
	result.ConfigPath = "config.yaml" // Default path

	return nil
}

// runFinalVerification performs final verification of the setup
func runFinalVerification(ctx context.Context, result *SetupResult) ([]string, error) {
	// TODO: Implement comprehensive verification
	// This would include:
	// 1. Runtime verification
	// 2. Server functionality tests
	// 3. Configuration validation
	// 4. Basic functionality tests

	if setupVerbose && !setupJSON {
		fmt.Println("Verification implementation in progress...")
	}

	return []string{}, nil
}

// generateSetupSummary calculates setup summary statistics
func generateSetupSummary(result *SetupResult) {
	// Summary is already populated during runtime and server setup
	// This function can be used for any additional summary calculations
}

// outputSetupResultsJSON outputs setup results in JSON format
func outputSetupResultsJSON(result *SetupResult) error {
	jsonData, err := json.MarshalIndent(result, "", "  ")
	if err != nil {
		return NewJSONMarshalError("setup results", err)
	}

	fmt.Println(string(jsonData))

	if !result.Success {
		return fmt.Errorf("setup completed with %d issues", len(result.Issues))
	}

	return nil
}

// outputSetupResultsHuman outputs setup results in human-readable format
func outputSetupResultsHuman(result *SetupResult) error {
	fmt.Println()
	fmt.Println("=====================================")
	fmt.Println("       LSP Gateway Setup Summary")
	fmt.Println("=====================================")
	fmt.Println()

	// Overall status
	if result.Success {
		fmt.Println("✅ Setup Status: SUCCESS")
	} else {
		fmt.Println("❌ Setup Status: COMPLETED WITH ISSUES")
	}

	fmt.Printf("⏱️  Total Duration: %v\n", result.Duration)
	fmt.Println()

	// Runtime setup summary
	if result.Summary.TotalRuntimes > 0 {
		successful := result.Summary.RuntimesInstalled + result.Summary.RuntimesAlreadyExist
		fmt.Printf("🔧 Runtimes: %d/%d successfully configured\n", successful, result.Summary.TotalRuntimes)
		if result.Summary.RuntimesInstalled > 0 {
			fmt.Printf("   • Newly installed: %d\n", result.Summary.RuntimesInstalled)
		}
		if result.Summary.RuntimesAlreadyExist > 0 {
			fmt.Printf("   • Already existed: %d\n", result.Summary.RuntimesAlreadyExist)
		}
		if result.Summary.RuntimesFailed > 0 {
			fmt.Printf("   • Failed: %d\n", result.Summary.RuntimesFailed)
		}
	}

	// Server setup summary
	if result.Summary.TotalServers > 0 {
		successful := result.Summary.ServersInstalled + result.Summary.ServersAlreadyExist
		fmt.Printf("📦 Language Servers: %d/%d successfully configured\n", successful, result.Summary.TotalServers)
		if result.Summary.ServersInstalled > 0 {
			fmt.Printf("   • Newly installed: %d\n", result.Summary.ServersInstalled)
		}
		if result.Summary.ServersAlreadyExist > 0 {
			fmt.Printf("   • Already existed: %d\n", result.Summary.ServersAlreadyExist)
		}
		if result.Summary.ServersFailed > 0 {
			fmt.Printf("   • Failed: %d\n", result.Summary.ServersFailed)
		}
	}

	// Configuration summary
	if result.ConfigGenerated {
		fmt.Printf("⚙️  Configuration: Generated successfully")
		if result.ConfigPath != "" {
			fmt.Printf(" (%s)", result.ConfigPath)
		}
		fmt.Println()
	}

	fmt.Println()

	// Issues
	if len(result.Issues) > 0 {
		fmt.Println("❌ Issues encountered:")
		for _, issue := range result.Issues {
			fmt.Printf("   • %s\n", issue)
		}
		fmt.Println()
	}

	// Warnings
	if len(result.Warnings) > 0 {
		fmt.Println("⚠️  Warnings:")
		for _, warning := range result.Warnings {
			fmt.Printf("   • %s\n", warning)
		}
		fmt.Println()
	}

	// Messages
	if len(result.Messages) > 0 {
		fmt.Println("💡 Next steps:")
		for _, message := range result.Messages {
			fmt.Printf("   • %s\n", message)
		}
		fmt.Println()
	}

	// Return error if setup failed
	if !result.Success {
		return fmt.Errorf("setup completed with %d issues", len(result.Issues))
	}

	return nil
}

// Multi-language setup command implementation

func runSetupMultiLanguage(cmd *cobra.Command, args []string) error {
	if err := validateMultiLanguageSetupParams(); err != nil {
		return err
	}

	ctx, cancel := context.WithTimeout(cmd.Context(), setupTimeout)
	defer cancel()

	startTime := time.Now()
	result := initializeSetupResult()

	printSetupHeader("🌍 Starting LSP Gateway multi-language setup...")

	if err := executeMultiLanguagePhases(ctx, result); err != nil {
		return err
	}

	finalizeSetupResult(result, startTime)
	addMultiLanguageSuccessMessages(result)

	return outputSetupResults(result)
}

// Template-based setup command implementation

func runSetupTemplate(cmd *cobra.Command, args []string) error {
	if err := validateTemplateSetupParams(); err != nil {
		return err
	}

	ctx, cancel := context.WithTimeout(cmd.Context(), setupTimeout)
	defer cancel()

	startTime := time.Now()

	if setupVerbose && !setupJSON {
		fmt.Printf("🎨 Starting LSP Gateway template-based setup with '%s' template...\n", setupTemplate)
		fmt.Printf("Project path: %s\n", setupProjectPath)
		fmt.Printf("Optimization mode: %s\n", setupOptimizationMode)
		fmt.Printf("Performance profile: %s\n", setupPerformanceProfile)
		fmt.Println()
	}

	// Initialize result structure
	result := &SetupResult{
		Success:           false,
		RuntimesDetected:  make(map[string]*setup.RuntimeInfo),
		RuntimesInstalled: make(map[string]*installer.InstallResult),
		ServersInstalled:  make(map[string]*installer.InstallResult),
		Issues:            make([]string, 0),
		Warnings:          make([]string, 0),
		Messages:          make([]string, 0),
		Summary:           &SetupSummary{},
	}

	// Phase 1: Template Analysis and Configuration
	if setupVerbose && !setupJSON {
		fmt.Printf("📋 Phase 1: Template Analysis (%s)\n", setupTemplate)
	}

	err := analyzeTemplateRequirements(ctx, result)
	if err != nil {
		result.Issues = append(result.Issues, fmt.Sprintf("Template analysis failed: %v", err))
		if !setupJSON {
			fmt.Printf("❌ Template analysis failed: %v\n", err)
		}
	} else if setupVerbose && !setupJSON {
		fmt.Printf("✓ Template '%s' analysis completed\n", setupTemplate)
	}

	// Phase 2: Template-specific Runtime Installation
	if setupVerbose && !setupJSON {
		fmt.Println("\n📦 Phase 2: Template-specific Runtime Installation")
	}

	err = setupTemplateRuntimes(ctx, result)
	if err != nil {
		result.Issues = append(result.Issues, fmt.Sprintf("Template runtime setup failed: %v", err))
		if !setupJSON {
			fmt.Printf("❌ Runtime setup failed: %v\n", err)
		}
	} else if setupVerbose && !setupJSON {
		fmt.Printf("✓ Template runtime setup completed (%d runtimes)\n", len(result.RuntimesInstalled))
	}

	// Phase 3: Template-optimized Language Server Setup
	if setupVerbose && !setupJSON {
		fmt.Println("\n🎆 Phase 3: Template-optimized Language Server Setup")
	}

	err = setupTemplateLanguageServers(ctx, result)
	if err != nil {
		result.Issues = append(result.Issues, fmt.Sprintf("Template server setup failed: %v", err))
		if !setupJSON {
			fmt.Printf("❌ Server setup failed: %v\n", err)
		}
	} else if setupVerbose && !setupJSON {
		fmt.Printf("✓ Template server setup completed (%d servers)\n", len(result.ServersInstalled))
	}

	// Phase 4: Template Configuration Generation
	if setupVerbose && !setupJSON {
		fmt.Println("\n⚙️  Phase 4: Template Configuration Generation")
	}

	err = generateTemplateConfiguration(ctx, result)
	if err != nil {
		result.Issues = append(result.Issues, fmt.Sprintf("Template configuration failed: %v", err))
		if !setupJSON {
			fmt.Printf("❌ Configuration generation failed: %v\n", err)
		}
	} else if setupVerbose && !setupJSON {
		fmt.Printf("✓ Template '%s' configuration generated\n", setupTemplate)
	}

	// Calculate final results
	result.Duration = time.Since(startTime)
	result.Success = len(result.Issues) == 0

	// Generate summary
	generateSetupSummary(result)

	// Generate summary messages
	if result.Success {
		result.Messages = append(result.Messages, fmt.Sprintf("Template-based LSP Gateway setup completed successfully (%s)", setupTemplate))
		result.Messages = append(result.Messages, fmt.Sprintf("Setup duration: %v", result.Duration))
		result.Messages = append(result.Messages, fmt.Sprintf("Template '%s' optimizations are now active", setupTemplate))
		result.Messages = append(result.Messages, "Run 'lsp-gateway server' to start the HTTP gateway")
		result.Messages = append(result.Messages, "Run 'lsp-gateway mcp' to start the MCP server")
	}

	// Output results
	if setupJSON {
		return outputSetupResultsJSON(result)
	} else {
		return outputSetupResultsHuman(result)
	}
}

// Multi-language and template setup helper functions

func validateMultiLanguageSetupParams() error {
	if setupProjectPath == "" {
		return fmt.Errorf("project-path is required for multi-language setup")
	}
	return nil
}

func validateTemplateSetupParams() error {
	if setupTemplate == "" {
		return fmt.Errorf("template is required for template-based setup")
	}

	// Check if template exists using template manager
	templateManager := setup.NewConfigurationTemplateManager()
	_, err := templateManager.GetTemplate(setupTemplate)
	if err != nil {
		// Provide list of available templates
		availableTemplates := templateManager.GetAvailableTemplates()
		return fmt.Errorf("invalid template '%s', available templates: %v", setupTemplate, availableTemplates)
	}

	return nil
}

// Enhanced setup implementations integrating with the advanced configuration system

// runSetupDetect implements the auto-detect setup command
func runSetupDetect(cmd *cobra.Command, args []string) error {
	ctx, cancel := context.WithTimeout(cmd.Context(), setupTimeout)
	defer cancel()

	startTime := time.Now()
	result := initializeSetupResult()

<<<<<<< HEAD
	if setupVerbose && !setupJSON {
		fmt.Println("🔍 Starting LSP Gateway auto-detect setup...")
		fmt.Printf("Project path: %s\n", setupProjectPath)
		fmt.Println()
	}

	// Initialize result structure
	result := &SetupResult{
		Success:           false,
		RuntimesDetected:  make(map[string]*setup.RuntimeInfo),
		RuntimesInstalled: make(map[string]*installer.InstallResult),
		ServersInstalled:  make(map[string]*installer.InstallResult),
		Issues:            make([]string, 0),
		Warnings:          make([]string, 0),
		Messages:          make([]string, 0),
		Summary:           &SetupSummary{},
	}

	// Phase 1: Project Detection and Analysis
	if setupVerbose && !setupJSON {
		fmt.Println("🔍 Phase 1: Project Detection and Analysis")
	}

	projectAnalysis, err := performSetupProjectDetection(ctx, setupProjectPath, result)
	if err != nil {
		result.Issues = append(result.Issues, fmt.Sprintf("Project detection failed: %v", err))
		if !setupJSON {
			fmt.Printf("❌ Project detection failed: %v\n", err)
		}
	} else if setupVerbose && !setupJSON {
		fmt.Printf("✓ Detected %s project with %d languages\n", projectAnalysis.ProjectType, len(projectAnalysis.DetectedLanguages))
	}

	// Phase 2: Template Selection
	if setupVerbose && !setupJSON {
		fmt.Println("\n📋 Phase 2: Template Selection")
	}

	selectedTemplate, err := selectOptimalTemplate(projectAnalysis, result)
	if err != nil {
		result.Warnings = append(result.Warnings, fmt.Sprintf("Template selection failed: %v", err))
	} else if setupVerbose && !setupJSON {
		fmt.Printf("✓ Selected template: %s\n", selectedTemplate.Name)
	}
=======
	printSetupHeader("🔍 Starting LSP Gateway auto-detect setup...")
>>>>>>> 0913298e

	projectAnalysis, err := executeDetectPhases(ctx, result)
	if err != nil {
		return err
	}

	finalizeSetupResult(result, startTime)
	addDetectSuccessMessages(result, projectAnalysis)

	return outputSetupResults(result)
}

// Enhanced implementations for multi-language setup phases

func analyzeMultiLanguageProject(ctx context.Context, result *SetupResult) error {
	return performProjectDetectionWithResult(ctx, setupProjectPath, result)
}

func performSetupProjectDetection(ctx context.Context, projectPath string, result *SetupResult) (*setup.ProjectAnalysis, error) {
	projectAnalyzer := setup.NewProjectAnalyzer()
	analysis, err := projectAnalyzer.AnalyzeProject(projectPath)
	if err != nil {
		return nil, fmt.Errorf("project analysis failed: %w", err)
	}

	if setupVerbose && !setupJSON {
		fmt.Printf("  Project type: %s\n", analysis.ProjectType)
		fmt.Printf("  Languages: %v\n", analysis.DetectedLanguages)
		fmt.Printf("  Frameworks: %d detected\n", len(analysis.Frameworks))
		fmt.Printf("  Complexity: %s\n", analysis.Complexity)
		fmt.Printf("  Files: %d\n", analysis.FileCount)
	}

	result.Messages = append(result.Messages, fmt.Sprintf("Analyzed %s project with %d languages", analysis.ProjectType, len(analysis.DetectedLanguages)))

	return analysis, nil
}

func performProjectDetectionWithResult(ctx context.Context, projectPath string, result *SetupResult) error {
	_, err := performSetupProjectDetection(ctx, projectPath, result)
	return err
}

func selectOptimalTemplate(analysis *setup.ProjectAnalysis, result *SetupResult) (*setup.ConfigurationTemplate, error) {
	templateManager := setup.NewConfigurationTemplateManager()

	// Use explicit template if provided
	if setupTemplate != "" {
		template, err := templateManager.GetTemplate(setupTemplate)
		if err != nil {
			return nil, fmt.Errorf("specified template not found: %w", err)
		}
		result.Messages = append(result.Messages, fmt.Sprintf("Using specified template: %s", setupTemplate))
		return template, nil
	}

	// Auto-select template based on analysis
	if analysis != nil {
		template, err := templateManager.SelectTemplate(analysis)
		if err != nil {
			result.Warnings = append(result.Warnings, fmt.Sprintf("Template auto-selection failed: %v", err))
			return templateManager.GetDefaultTemplate(), nil
		}
		result.Messages = append(result.Messages, fmt.Sprintf("Auto-selected template: %s", template.Name))
		return template, nil
	}

	// Fallback to default template
	defaultTemplate := templateManager.GetDefaultTemplate()
	result.Messages = append(result.Messages, "Using default template")
	return defaultTemplate, nil
}

func generateEnhancedConfiguration(ctx context.Context, analysis *setup.ProjectAnalysis, template *setup.ConfigurationTemplate, result *SetupResult) error {
	enhancedGenerator := setup.NewEnhancedConfigurationGenerator()

	// Determine optimization mode
	optMode := setupOptimizationMode
	if optMode == "" && analysis != nil {
		// Auto-determine optimization mode based on project characteristics
		switch analysis.Complexity {
		case setup.ProjectComplexityHigh:
			optMode = config.PerformanceProfileProduction
		case setup.ProjectComplexityMedium:
			optMode = config.PerformanceProfileDevelopment
		case setup.ProjectComplexityLow:
			optMode = config.PerformanceProfileDevelopment
		default:
			optMode = config.PerformanceProfileDevelopment
		}
	} else if optMode == "" {
		optMode = config.PerformanceProfileDevelopment
	}

	// Generate configuration from project analysis
	var configResult *setup.ConfigGenerationResult
	var err error

	if analysis != nil {
		configResult, err = enhancedGenerator.GenerateFromProject(ctx, setupProjectPath, optMode)
	} else {
		configResult, err = enhancedGenerator.GenerateDefaultForEnvironment(ctx, optMode)
	}

	if err != nil {
		return fmt.Errorf("enhanced configuration generation failed: %w", err)
	}

	// Save configuration to file
	if configResult.Config != nil {
		configPath := setupConfigPath
		if configPath == "" {
			configPath = "config.yaml"
		}

		// TODO: Implement configuration file writing
		result.ConfigGenerated = true
		result.ConfigPath = configPath
		result.Messages = append(result.Messages, configResult.Messages...)
		result.Warnings = append(result.Warnings, configResult.Warnings...)
		result.Issues = append(result.Issues, configResult.Issues...)
	}

	return nil
}

func setupOptimizedRuntimes(ctx context.Context, result *SetupResult) error {
	// Use standard runtime setup with optimization awareness
	return setupRuntimes(ctx, result)
}

func setupSmartLanguageServers(ctx context.Context, result *SetupResult) error {
	// Use standard server setup with smart configuration
	return setupServers(ctx, result)
}

func generateMultiLanguageConfiguration(ctx context.Context, result *SetupResult) error {
	// Generate enhanced multi-language configuration
	enhancedGenerator := setup.NewEnhancedConfigurationGenerator()

	optMode := setupOptimizationMode
	if optMode == "" {
		optMode = config.PerformanceProfileDevelopment
	}

	configResult, err := enhancedGenerator.GenerateFromProject(ctx, setupProjectPath, optMode)
	if err != nil {
		return fmt.Errorf("multi-language configuration generation failed: %w", err)
	}

	result.ConfigGenerated = true
	result.ConfigPath = setupConfigPath
	result.Messages = append(result.Messages, configResult.Messages...)
	result.Warnings = append(result.Warnings, configResult.Warnings...)
	result.Issues = append(result.Issues, configResult.Issues...)

	return nil
}

func runMultiLanguageVerification(ctx context.Context, result *SetupResult) ([]string, error) {
	return runEnhancedVerification(ctx, result)
}

func runEnhancedVerification(ctx context.Context, result *SetupResult) ([]string, error) {

	// Enhanced verification with project-aware checks
	if setupProjectPath != "" {
		enhancedGenerator := setup.NewEnhancedConfigurationGenerator()
		// TODO: Implement enhanced validation
		_ = enhancedGenerator
	}

	// Fallback to standard verification
	_ = warnings // TODO: Use warnings when enhanced verification is implemented
	return runFinalVerification(ctx, result)
}

func analyzeTemplateRequirements(ctx context.Context, result *SetupResult) error {
	templateManager := setup.NewConfigurationTemplateManager()

	template, err := templateManager.GetTemplate(setupTemplate)
	if err != nil {
		return fmt.Errorf("template not found: %w", err)
	}

	if setupVerbose && !setupJSON {
		fmt.Printf("  Template: %s\n", template.Name)
		fmt.Printf("  Description: %s\n", template.Description)
		fmt.Printf("  Project types: %v\n", template.ProjectTypes)
		fmt.Printf("  Target languages: %v\n", template.TargetLanguages)
		fmt.Printf("  Multi-server: %v\n", template.EnableMultiServer)
		fmt.Printf("  Smart routing: %v\n", template.EnableSmartRouting)
	}

	result.Messages = append(result.Messages, fmt.Sprintf("Analyzed template '%s' requirements", template.Name))

	return nil
}

func setupTemplateRuntimes(ctx context.Context, result *SetupResult) error {
	// Template-optimized runtime setup
	return setupRuntimes(ctx, result)
}

func setupTemplateLanguageServers(ctx context.Context, result *SetupResult) error {
	// Template-optimized server setup
	return setupServers(ctx, result)
}

func generateTemplateConfiguration(ctx context.Context, result *SetupResult) error {
	// Generate template-based configuration
	enhancedGenerator := setup.NewEnhancedConfigurationGenerator()
<<<<<<< HEAD
	templateManager := setup.NewConfigurationTemplateManager()

	template, err := templateManager.GetTemplate(setupTemplate)
	if err != nil {
		return fmt.Errorf("template not found: %w", err)
	}
	_ = template // TODO: Use template when template processing is implemented
=======
>>>>>>> 0913298e

	// Create project analysis for template application
	var analysis *setup.ProjectAnalysis
	if setupProjectPath != "" {
		projectAnalyzer := setup.NewProjectAnalyzer()
		analysis, _ = projectAnalyzer.AnalyzeProject(setupProjectPath)
	}

	// Generate configuration with template
	optMode := setupOptimizationMode
	if optMode == "" {
		optMode = config.PerformanceProfileDevelopment
	}

	var configResult *setup.ConfigGenerationResult
	var err error
	if analysis != nil {
		configResult, err = enhancedGenerator.GenerateFromProject(ctx, setupProjectPath, optMode)
	} else {
		configResult, err = enhancedGenerator.GenerateDefaultForEnvironment(ctx, optMode)
	}

	if err != nil {
		return fmt.Errorf("template configuration generation failed: %w", err)
	}

	result.ConfigGenerated = true
	result.ConfigPath = setupConfigPath
	result.Messages = append(result.Messages, configResult.Messages...)
	result.Warnings = append(result.Warnings, configResult.Warnings...)
	result.Issues = append(result.Issues, configResult.Issues...)

	return nil
}

// Helper functions for refactored setup commands

func initializeSetupResult() *SetupResult {
	return &SetupResult{
		Success:           false,
		RuntimesDetected:  make(map[string]*setup.RuntimeInfo),
		RuntimesInstalled: make(map[string]*installer.InstallResult),
		ServersInstalled:  make(map[string]*installer.InstallResult),
		Issues:            make([]string, 0),
		Warnings:          make([]string, 0),
		Messages:          make([]string, 0),
		Summary:           &SetupSummary{},
	}
}

func printSetupHeader(message string) {
	if setupVerbose && !setupJSON {
		fmt.Println(message)
		fmt.Printf("Project path: %s\n", setupProjectPath)
		if setupOptimizationMode != "" {
			fmt.Printf("Optimization mode: %s\n", setupOptimizationMode)
		}
		if setupPerformanceProfile != "" {
			fmt.Printf("Performance profile: %s\n", setupPerformanceProfile)
		}
		if setupTemplate != "" {
			fmt.Printf("Template: %s\n", setupTemplate)
		}
		fmt.Println()
	}
}

type setupPhase struct {
	name    string
	icon    string
	handler func(context.Context, *SetupResult) error
}


func executeMultiLanguagePhases(ctx context.Context, result *SetupResult) error {
	phases := []setupPhase{
		{"Phase 1: Project Analysis and Language Detection", "🔍", func(ctx context.Context, result *SetupResult) error {
			return analyzeMultiLanguageProject(ctx, result)
		}},
		{"Phase 2: Runtime Installation with Multi-language Optimization", "📦", func(ctx context.Context, result *SetupResult) error {
			err := setupOptimizedRuntimes(ctx, result)
			if err == nil && setupVerbose && !setupJSON {
				fmt.Printf("✓ Runtime setup completed (%d runtimes processed)\n", len(result.RuntimesInstalled))
			}
			return err
		}},
		{"Phase 3: Language Server Installation with Smart Configuration", "🎆", func(ctx context.Context, result *SetupResult) error {
			err := setupSmartLanguageServers(ctx, result)
			if err == nil && setupVerbose && !setupJSON {
				fmt.Printf("✓ Server setup completed (%d servers processed)\n", len(result.ServersInstalled))
			}
			return err
		}},
		{"Phase 4: Multi-language Configuration Generation", "⚙️", func(ctx context.Context, result *SetupResult) error {
			return generateMultiLanguageConfiguration(ctx, result)
		}},
	}

	for _, phase := range phases {
		if setupVerbose && !setupJSON {
			fmt.Printf("\n%s %s\n", phase.icon, phase.name)
		}
		
		err := phase.handler(ctx, result)
		if err != nil {
			result.Issues = append(result.Issues, fmt.Sprintf("%s failed: %v", phase.name, err))
			if !setupJSON {
				fmt.Printf("❌ %s failed: %v\n", phase.name, err)
			}
		} else if setupVerbose && !setupJSON && !strings.Contains(phase.name, "Runtime") && !strings.Contains(phase.name, "Server") {
			fmt.Printf("✓ %s completed\n", phase.name)
		}
	}

	if !setupSkipVerify {
		return executeVerificationPhase(ctx, result, verificationTypeMultiLanguage)
	}
	return nil
}

func executeDetectPhases(ctx context.Context, result *SetupResult) (*setup.ProjectAnalysis, error) {
	var projectAnalysis *setup.ProjectAnalysis
	var selectedTemplate *setup.ConfigurationTemplate
	var err error

	// Phase 1: Project Detection and Analysis
	if setupVerbose && !setupJSON {
		fmt.Println("🔍 Phase 1: Project Detection and Analysis")
	}
	
	projectAnalysis, err = performSetupProjectDetection(ctx, setupProjectPath, result)
	if err != nil {
		result.Issues = append(result.Issues, fmt.Sprintf("Project detection failed: %v", err))
		if !setupJSON {
			fmt.Printf("❌ Project detection failed: %v\n", err)
		}
	} else if setupVerbose && !setupJSON {
		fmt.Printf("✓ Detected %s project with %d languages\n", projectAnalysis.ProjectType, len(projectAnalysis.DetectedLanguages))
	}

	// Phase 2: Template Selection
	if setupVerbose && !setupJSON {
		fmt.Println("\n📋 Phase 2: Template Selection")
	}
	
	selectedTemplate, err = selectOptimalTemplate(projectAnalysis, result)
	if err != nil {
		result.Warnings = append(result.Warnings, fmt.Sprintf("Template selection failed: %v", err))
	} else if setupVerbose && !setupJSON {
		fmt.Printf("✓ Selected template: %s\n", selectedTemplate.Name)
	}

	// Remaining phases
	phases := []setupPhase{
		{"Phase 3: Enhanced Configuration Generation", "⚙️", func(ctx context.Context, result *SetupResult) error {
			return generateEnhancedConfiguration(ctx, projectAnalysis, selectedTemplate, result)
		}},
		{"Phase 4: Optimized Runtime Installation", "📦", func(ctx context.Context, result *SetupResult) error {
			err := setupOptimizedRuntimes(ctx, result)
			if err == nil && setupVerbose && !setupJSON {
				fmt.Printf("✓ Runtime setup completed (%d runtimes)\n", len(result.RuntimesInstalled))
			}
			return err
		}},
		{"Phase 5: Smart Language Server Setup", "🎆", func(ctx context.Context, result *SetupResult) error {
			err := setupSmartLanguageServers(ctx, result)
			if err == nil && setupVerbose && !setupJSON {
				fmt.Printf("✓ Server setup completed (%d servers)\n", len(result.ServersInstalled))
			}
			return err
		}},
	}

	for _, phase := range phases {
		if setupVerbose && !setupJSON {
			fmt.Printf("\n%s %s\n", phase.icon, phase.name)
		}
		
		err := phase.handler(ctx, result)
		if err != nil {
			result.Issues = append(result.Issues, fmt.Sprintf("%s failed: %v", phase.name, err))
			if !setupJSON {
				fmt.Printf("❌ %s failed: %v\n", phase.name, err)
			}
		} else if setupVerbose && !setupJSON && !strings.Contains(phase.name, "Runtime") && !strings.Contains(phase.name, "Server") {
			fmt.Printf("✓ %s completed\n", phase.name)
		}
	}

	if !setupSkipVerify {
		if err := executeVerificationPhase(ctx, result, "runEnhancedVerification"); err != nil {
			return projectAnalysis, err
		}
	}

	return projectAnalysis, nil
}

func executeVerificationPhase(ctx context.Context, result *SetupResult, verificationType string) error {
	if setupVerbose && !setupJSON {
		if verificationType == verificationTypeMultiLanguage {
			fmt.Println("\n✓ Phase 5: Final Verification")
		} else {
			fmt.Println("\n✓ Phase 6: Final Verification")
		}
	}

	var verificationWarnings []string
	var err error

	if verificationType == verificationTypeMultiLanguage {
		verificationWarnings, err = runMultiLanguageVerification(ctx, result)
	} else {
		verificationWarnings, err = runEnhancedVerification(ctx, result)
	}

	if err != nil {
		result.Issues = append(result.Issues, fmt.Sprintf("Verification failed: %v", err))
		if !setupJSON && verificationType == verificationTypeMultiLanguage {
			fmt.Printf("⚠️  Verification warnings: %v\n", err)
		}
	} else {
		result.Warnings = append(result.Warnings, verificationWarnings...)
		if setupVerbose && !setupJSON && len(verificationWarnings) == 0 {
			if verificationType == verificationTypeMultiLanguage {
				fmt.Println("✓ All multi-language verifications passed")
			} else {
				fmt.Println("✓ All verifications passed")
			}
		}
	}
	return nil
}

func finalizeSetupResult(result *SetupResult, startTime time.Time) {
	result.Duration = time.Since(startTime)
	result.Success = len(result.Issues) == 0
	generateSetupSummary(result)
}

func addMultiLanguageSuccessMessages(result *SetupResult) {
	if result.Success {
		result.Messages = append(result.Messages, "Multi-language LSP Gateway setup completed successfully")
		result.Messages = append(result.Messages, fmt.Sprintf("Setup duration: %v", result.Duration))
		result.Messages = append(result.Messages, "Multi-language project support is now active")
		result.Messages = append(result.Messages, "Run 'lsp-gateway server' to start the HTTP gateway")
		result.Messages = append(result.Messages, "Run 'lsp-gateway mcp' to start the MCP server")
	}
}

func addDetectSuccessMessages(result *SetupResult, projectAnalysis *setup.ProjectAnalysis) {
	if result.Success {
		result.Messages = append(result.Messages, "Auto-detect LSP Gateway setup completed successfully")
		result.Messages = append(result.Messages, fmt.Sprintf("Setup duration: %v", result.Duration))
		if projectAnalysis != nil {
			result.Messages = append(result.Messages, fmt.Sprintf("Project: %s (%s complexity)", projectAnalysis.ProjectType, projectAnalysis.Complexity))
			result.Messages = append(result.Messages, fmt.Sprintf("Languages: %v", projectAnalysis.DetectedLanguages))
		}
		result.Messages = append(result.Messages, "Run 'lsp-gateway server' to start the HTTP gateway")
		result.Messages = append(result.Messages, "Run 'lsp-gateway mcp' to start the MCP server")
	}
}

func outputSetupResults(result *SetupResult) error {
	if setupJSON {
		return outputSetupResultsJSON(result)
	} else {
		return outputSetupResultsHuman(result)
	}
}<|MERGE_RESOLUTION|>--- conflicted
+++ resolved
@@ -2107,24 +2107,7 @@
 	startTime := time.Now()
 	result := initializeSetupResult()
 
-<<<<<<< HEAD
-	if setupVerbose && !setupJSON {
-		fmt.Println("🔍 Starting LSP Gateway auto-detect setup...")
-		fmt.Printf("Project path: %s\n", setupProjectPath)
-		fmt.Println()
-	}
-
-	// Initialize result structure
-	result := &SetupResult{
-		Success:           false,
-		RuntimesDetected:  make(map[string]*setup.RuntimeInfo),
-		RuntimesInstalled: make(map[string]*installer.InstallResult),
-		ServersInstalled:  make(map[string]*installer.InstallResult),
-		Issues:            make([]string, 0),
-		Warnings:          make([]string, 0),
-		Messages:          make([]string, 0),
-		Summary:           &SetupSummary{},
-	}
+	printSetupHeader("🔍 Starting LSP Gateway auto-detect setup...")
 
 	// Phase 1: Project Detection and Analysis
 	if setupVerbose && !setupJSON {
@@ -2132,31 +2115,6 @@
 	}
 
 	projectAnalysis, err := performSetupProjectDetection(ctx, setupProjectPath, result)
-	if err != nil {
-		result.Issues = append(result.Issues, fmt.Sprintf("Project detection failed: %v", err))
-		if !setupJSON {
-			fmt.Printf("❌ Project detection failed: %v\n", err)
-		}
-	} else if setupVerbose && !setupJSON {
-		fmt.Printf("✓ Detected %s project with %d languages\n", projectAnalysis.ProjectType, len(projectAnalysis.DetectedLanguages))
-	}
-
-	// Phase 2: Template Selection
-	if setupVerbose && !setupJSON {
-		fmt.Println("\n📋 Phase 2: Template Selection")
-	}
-
-	selectedTemplate, err := selectOptimalTemplate(projectAnalysis, result)
-	if err != nil {
-		result.Warnings = append(result.Warnings, fmt.Sprintf("Template selection failed: %v", err))
-	} else if setupVerbose && !setupJSON {
-		fmt.Printf("✓ Selected template: %s\n", selectedTemplate.Name)
-	}
-=======
-	printSetupHeader("🔍 Starting LSP Gateway auto-detect setup...")
->>>>>>> 0913298e
-
-	projectAnalysis, err := executeDetectPhases(ctx, result)
 	if err != nil {
 		return err
 	}
@@ -2319,6 +2277,7 @@
 }
 
 func runEnhancedVerification(ctx context.Context, result *SetupResult) ([]string, error) {
+	var warnings []string // TODO: Implement enhanced verification warnings
 
 	// Enhanced verification with project-aware checks
 	if setupProjectPath != "" {
@@ -2367,16 +2326,6 @@
 func generateTemplateConfiguration(ctx context.Context, result *SetupResult) error {
 	// Generate template-based configuration
 	enhancedGenerator := setup.NewEnhancedConfigurationGenerator()
-<<<<<<< HEAD
-	templateManager := setup.NewConfigurationTemplateManager()
-
-	template, err := templateManager.GetTemplate(setupTemplate)
-	if err != nil {
-		return fmt.Errorf("template not found: %w", err)
-	}
-	_ = template // TODO: Use template when template processing is implemented
-=======
->>>>>>> 0913298e
 
 	// Create project analysis for template application
 	var analysis *setup.ProjectAnalysis
