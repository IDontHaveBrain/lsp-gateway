package setup

import (
	"context"
	"fmt"
	"lsp-gateway/internal/config"
	"time"
)

type ServerVerifier interface {
	VerifyServer(serverName string) (*ServerVerificationResult, error)
}

type ProjectScanner interface {
	ScanProject(rootPath string) (*config.MultiLanguageProjectInfo, error)
}

// SimpleProjectScanner is a basic implementation that avoids import cycles
type SimpleProjectScanner struct{}

func NewSimpleProjectScanner() *SimpleProjectScanner {
	return &SimpleProjectScanner{}
}

func (s *SimpleProjectScanner) ScanProject(rootPath string) (*config.MultiLanguageProjectInfo, error) {
	// Basic implementation to avoid import cycle
	// TODO: Replace with proper implementation once import cycle is resolved
	return &config.MultiLanguageProjectInfo{
		ProjectType:      "mixed",
		RootDirectory:    rootPath,
		LanguageContexts: []*config.LanguageContext{},
		DetectedAt:       time.Now(),
		Metadata:         make(map[string]interface{}),
	}, nil
}

type ServerRegistry interface {
	GetServersByRuntime(runtime string) []*ServerDefinition
	GetServer(serverName string) (*ServerDefinition, error)
}

type ServerDefinition struct {
	Name          string                 `json:"name"`
	DisplayName   string                 `json:"display_name"`
	Languages     []string               `json:"languages"`
	DefaultConfig map[string]interface{} `json:"default_config,omitempty"`
}

type ServerVerificationResult struct {
	Installed  bool   `json:"installed"`
	Compatible bool   `json:"compatible"`
	Functional bool   `json:"functional"`
	Path       string `json:"path,omitempty"`
}

type ConfigGenerator interface {
	GenerateFromDetected(ctx context.Context) (*ConfigGenerationResult, error)

	GenerateForRuntime(ctx context.Context, runtime string) (*ConfigGenerationResult, error)

	GenerateMultiLanguageConfig(ctx context.Context, projectPath string, options *GenerationOptions) (*ConfigGenerationResult, error)

	GenerateDefault() (*ConfigGenerationResult, error)

	UpdateConfig(existing *config.GatewayConfig, updates ConfigUpdates) (*ConfigUpdateResult, error)

	ValidateConfig(config *config.GatewayConfig) (*ConfigValidationResult, error)

	ValidateGenerated(config *config.GatewayConfig) (*ConfigValidationResult, error)

	SetLogger(logger *SetupLogger)
}

type ConfigGenerationResult struct {
	Config           *config.GatewayConfig  `json:"config"`
	DetectionReport  *DetectionReport       `json:"detection_report,omitempty"`
	ServersGenerated int                    `json:"servers_generated"`
	ServersSkipped   int                    `json:"servers_skipped"`
	AutoDetected     bool                   `json:"auto_detected"`
	GeneratedAt      time.Time              `json:"generated_at"`
	Duration         time.Duration          `json:"duration"`
	Messages         []string               `json:"messages"`
	Warnings         []string               `json:"warnings"`
	Issues           []string               `json:"issues"`
	Metadata         map[string]interface{} `json:"metadata"`
}

type ConfigValidationResult struct {
	Valid            bool                   `json:"valid"`
	Issues           []string               `json:"issues"`
	Warnings         []string               `json:"warnings"`
	ServersValidated int                    `json:"servers_validated"`
	ServerIssues     map[string][]string    `json:"server_issues"`
	ValidatedAt      time.Time              `json:"validated_at"`
	Duration         time.Duration          `json:"duration"`
	Metadata         map[string]interface{} `json:"metadata"`
}

type ConfigUpdates struct {
	Port int `json:"port,omitempty"`

	AddServers []config.ServerConfig `json:"add_servers,omitempty"`

	RemoveServers []string `json:"remove_servers,omitempty"`

	UpdateServers []config.ServerConfig `json:"update_servers,omitempty"`

	ReplaceAllServers bool `json:"replace_all_servers,omitempty"`

	Metadata map[string]interface{} `json:"metadata,omitempty"`
}

type ConfigUpdateResult struct {
	Config         *config.GatewayConfig  `json:"config"`
	UpdatesApplied ConfigUpdatesSummary   `json:"updates_applied"`
	UpdatedAt      time.Time              `json:"updated_at"`
	Duration       time.Duration          `json:"duration"`
	Messages       []string               `json:"messages"`
	Warnings       []string               `json:"warnings"`
	Issues         []string               `json:"issues"`
	Metadata       map[string]interface{} `json:"metadata"`
}

type ConfigUpdatesSummary struct {
	PortChanged        bool     `json:"port_changed"`
	ServersAdded       int      `json:"servers_added"`
	ServersRemoved     int      `json:"servers_removed"`
	ServersUpdated     int      `json:"servers_updated"`
	ServersReplaced    bool     `json:"servers_replaced"`
	AddedServerNames   []string `json:"added_server_names"`
	RemovedServerNames []string `json:"removed_server_names"`
	UpdatedServerNames []string `json:"updated_server_names"`
}

type ServerConfigTemplate struct {
	RuntimeName       string   `json:"runtime_name"`
	ServerName        string   `json:"server_name"`
	ConfigName        string   `json:"config_name"`
	Command           string   `json:"command"`
	Args              []string `json:"args"`
	Languages         []string `json:"languages"`
	Transport         string   `json:"transport"`
	RequiredRuntime   string   `json:"required_runtime"`
	MinRuntimeVersion string   `json:"min_runtime_version"`
}

type DefaultConfigGenerator struct {
	runtimeDetector RuntimeDetector
	serverVerifier  ServerVerifier
	serverRegistry  ServerRegistry
	logger          *SetupLogger
	templates       map[string]*ServerConfigTemplate
	// Multi-language enhancements
	multiLangGenerator *config.ConfigGenerator
	integrator         *config.ConfigurationIntegrator
<<<<<<< HEAD
	projectScanner     ProjectScanner
=======
>>>>>>> 0913298e
}

func NewConfigGenerator() *DefaultConfigGenerator {
	generator := &DefaultConfigGenerator{
		runtimeDetector: NewRuntimeDetector(),
		serverVerifier:  NewDefaultServerVerifier(),
		serverRegistry:  NewDefaultServerRegistry(),
		logger:          NewSetupLogger(nil),
		templates:       make(map[string]*ServerConfigTemplate),
		// Initialize multi-language components
		multiLangGenerator: config.NewConfigGenerator(),
		integrator:         config.NewConfigurationIntegrator(),
<<<<<<< HEAD
		projectScanner:     NewSimpleProjectScanner(),
=======
>>>>>>> 0913298e
	}

	generator.initializeTemplates()

	return generator
}

// GenerateMultiLanguageConfig generates configuration with multi-language awareness and optimization
func (g *DefaultConfigGenerator) GenerateMultiLanguageConfig(ctx context.Context, projectPath string, options *GenerationOptions) (*ConfigGenerationResult, error) {
	startTime := time.Now()

	g.logger.WithOperation("generate-multi-language-config").WithField("project_path", projectPath).Info("Generating multi-language configuration")

	result := &ConfigGenerationResult{
		Config:           nil,
		ServersGenerated: 0,
		ServersSkipped:   0,
		AutoDetected:     true,
		GeneratedAt:      startTime,
		Messages:         []string{},
		Warnings:         []string{},
		Issues:           []string{},
		Metadata:         make(map[string]interface{}),
	}

	// Apply default options if none provided
	if options == nil {
		options = &GenerationOptions{
			OptimizationMode:   config.PerformanceProfileDevelopment,
			EnableMultiServer:  true,
			EnableSmartRouting: true,
			ProjectPath:        projectPath,
			PerformanceProfile: "medium",
		}
	}
<<<<<<< HEAD
	
	// Scan project for language detection
	projectInfo, err := g.projectScanner.ScanProject(projectPath)
	if err != nil {
		result.Issues = append(result.Issues, fmt.Sprintf("Project scanning failed: %v", err))
		result.Duration = time.Since(startTime)
		return result, fmt.Errorf("project scanning failed: %w", err)
	}
	
	// Generate multi-language configuration
	mlConfig, err := g.multiLangGenerator.GenerateMultiLanguageConfig(projectInfo)
=======

	// Generate multi-language configuration from project path
	mlConfig, err := config.AutoGenerateConfigFromPath(projectPath)
>>>>>>> 0913298e
	if err != nil {
		result.Issues = append(result.Issues, fmt.Sprintf("Multi-language config generation failed: %v", err))
		result.Duration = time.Since(startTime)
		return result, fmt.Errorf("multi-language config generation failed: %w", err)
	}

	// Apply optimization based on mode
	if options.OptimizationMode != "" {
		optimizationManager := config.NewOptimizationManager()
		if err := optimizationManager.ApplyOptimization(mlConfig, options.OptimizationMode); err != nil {
			result.Warnings = append(result.Warnings, fmt.Sprintf("Optimization failed: %v", err))
		} else {
			result.Messages = append(result.Messages, fmt.Sprintf("Applied %s optimization", options.OptimizationMode))
		}
	}

	// Convert to gateway config
	gatewayConfig, err := g.integrator.ConvertToGatewayConfig(mlConfig)
	if err != nil {
		result.Issues = append(result.Issues, fmt.Sprintf("Gateway config conversion failed: %v", err))
		result.Duration = time.Since(startTime)
		return result, fmt.Errorf("gateway config conversion failed: %w", err)
	}

	// Apply smart configuration based on project characteristics
	g.applySmartConfiguration(gatewayConfig, mlConfig, options)

	// Validate generated configuration
	if err := gatewayConfig.Validate(); err != nil {
		result.Issues = append(result.Issues, fmt.Sprintf("Generated configuration is invalid: %v", err))
		result.Duration = time.Since(startTime)
		return result, fmt.Errorf("configuration validation failed: %w", err)
	}

	result.Config = gatewayConfig
	result.ServersGenerated = len(gatewayConfig.Servers)
	result.Duration = time.Since(startTime)

	// Populate metadata
	result.Metadata["generation_method"] = "multi_language_aware"
	result.Metadata["project_type"] = mlConfig.ProjectInfo.ProjectType
	result.Metadata["languages_detected"] = len(mlConfig.ProjectInfo.LanguageContexts)
	result.Metadata["optimization_mode"] = options.OptimizationMode
	result.Metadata["smart_routing_enabled"] = options.EnableSmartRouting
	result.Metadata["multi_server_enabled"] = options.EnableMultiServer

	g.logger.UserSuccess(fmt.Sprintf("Multi-language configuration generated: %d servers for %d languages",
		result.ServersGenerated, len(mlConfig.ProjectInfo.LanguageContexts)))

	return result, nil
}

// GenerateFromProjectPath is a convenience method that generates configuration from a project path with smart defaults
func (g *DefaultConfigGenerator) GenerateFromProjectPath(ctx context.Context, projectPath string, optimizationMode string) (*ConfigGenerationResult, error) {
	options := &GenerationOptions{
		OptimizationMode:   optimizationMode,
		EnableMultiServer:  true,
		EnableSmartRouting: true,
		ProjectPath:        projectPath,
		PerformanceProfile: "medium",
	}

	if optimizationMode == "" {
		options.OptimizationMode = config.PerformanceProfileDevelopment
	}

	return g.GenerateMultiLanguageConfig(ctx, projectPath, options)
}

// GenerationOptions defines options for enhanced configuration generation
type GenerationOptions struct {
	OptimizationMode   string   `json:"optimization_mode"`    // "production", "development", "analysis"
	EnableMultiServer  bool     `json:"enable_multi_server"`  // Enable concurrent server management
	EnableSmartRouting bool     `json:"enable_smart_routing"` // Enable intelligent request routing
	ProjectPath        string   `json:"project_path"`         // Project root path for detection
	TargetLanguages    []string `json:"target_languages"`     // Specific languages to configure (optional)
	PerformanceProfile string   `json:"performance_profile"`  // "low", "medium", "high"
}

// applySmartConfiguration applies intelligent configuration based on project characteristics
func (g *DefaultConfigGenerator) applySmartConfiguration(gatewayConfig *config.GatewayConfig, mlConfig *config.MultiLanguageConfig, options *GenerationOptions) {
	// Configure based on project type
	switch mlConfig.ProjectInfo.ProjectType {
	case config.ProjectTypeMonorepo:
		gatewayConfig.ProjectAware = true
		gatewayConfig.EnableConcurrentServers = true
		gatewayConfig.MaxConcurrentServersPerLanguage = 3
		if gatewayConfig.SmartRouterConfig != nil {
			gatewayConfig.SmartRouterConfig.EnablePerformanceMonitoring = true
			gatewayConfig.SmartRouterConfig.EnableCircuitBreaker = true
		}

	case config.ProjectTypeMulti:
		gatewayConfig.EnableConcurrentServers = true
		gatewayConfig.MaxConcurrentServersPerLanguage = 2
		if gatewayConfig.SmartRouterConfig != nil {
			gatewayConfig.SmartRouterConfig.DefaultStrategy = "single_target_with_fallback"
		}

	case config.ProjectTypeMicroservices:
		gatewayConfig.EnableSmartRouting = true
		if gatewayConfig.SmartRouterConfig != nil {
			gatewayConfig.SmartRouterConfig.DefaultStrategy = "broadcast_aggregate"
		}
	}

	// Apply performance profile
	switch options.PerformanceProfile {
	case "high":
		gatewayConfig.MaxConcurrentRequests = 300
		gatewayConfig.Timeout = "60s"
	case "medium":
		gatewayConfig.MaxConcurrentRequests = 150
		gatewayConfig.Timeout = "30s"
	case "low":
		gatewayConfig.MaxConcurrentRequests = 50
		gatewayConfig.Timeout = "15s"
	}

	// Configure language-specific pools
	if len(mlConfig.ProjectInfo.LanguageContexts) > 1 {
		// Create language pools for multi-language projects
		if err := gatewayConfig.MigrateServersToPool(); err != nil {
			g.logger.WithOperation("migrate-servers").WithError(err).Warn("Failed to migrate servers to language pools, continuing with current configuration")
		}
	}
}

func (g *DefaultConfigGenerator) GenerateForRuntime(ctx context.Context, runtime string) (*ConfigGenerationResult, error) {
	startTime := time.Now()

	g.logger.WithOperation("generate-config-runtime").WithField("runtime", runtime).Info("Generating configuration for specific runtime")

	result := &ConfigGenerationResult{
		Config:           nil,
		ServersGenerated: 0,
		ServersSkipped:   0,
		AutoDetected:     false,
		GeneratedAt:      startTime,
		Messages:         []string{},
		Warnings:         []string{},
		Issues:           []string{},
		Metadata:         make(map[string]interface{}),
	}

	var runtimeInfo *RuntimeInfo
	var err error

	switch runtime {
	case "go":
		runtimeInfo, err = g.runtimeDetector.DetectGo(ctx)
	case COMMAND_PYTHON:
		runtimeInfo, err = g.runtimeDetector.DetectPython(ctx)
	case "nodejs":
		runtimeInfo, err = g.runtimeDetector.DetectNodejs(ctx)
	case "java":
		runtimeInfo, err = g.runtimeDetector.DetectJava(ctx)
	default:
		result.Issues = append(result.Issues, fmt.Sprintf("Unsupported runtime: %s", runtime))
		result.Duration = time.Since(startTime)
		return result, fmt.Errorf("unsupported runtime: %s", runtime)
	}

	if err != nil {
		result.Issues = append(result.Issues, fmt.Sprintf("Failed to detect %s runtime: %v", runtime, err))
		result.Duration = time.Since(startTime)
		return result, fmt.Errorf("runtime detection failed: %w", err)
	}

	gatewayConfig := &config.GatewayConfig{
		Port:    8080,
		Servers: []config.ServerConfig{},
	}

	if runtimeInfo.Installed && runtimeInfo.Compatible {
		servers := g.serverRegistry.GetServersByRuntime(runtime)
		for _, serverDef := range servers {
			serverConfig, err := g.generateServerConfig(ctx, runtimeInfo, serverDef)
			if err != nil {
				result.Issues = append(result.Issues,
					fmt.Sprintf("Failed to generate config for %s: %v", serverDef.Name, err))
				result.ServersSkipped++
				continue
			}

			if serverConfig != nil {
				gatewayConfig.Servers = append(gatewayConfig.Servers, *serverConfig)
				result.ServersGenerated++
				result.Messages = append(result.Messages,
					fmt.Sprintf("Generated configuration for %s", serverDef.DisplayName))
			} else {
				result.ServersSkipped++
			}
		}
	} else {
		result.Warnings = append(result.Warnings,
			fmt.Sprintf("%s runtime is not installed or compatible", runtime))
	}

	if len(gatewayConfig.Servers) > 0 {
		if err := gatewayConfig.Validate(); err != nil {
			result.Issues = append(result.Issues, fmt.Sprintf("Generated configuration is invalid: %v", err))
			result.Duration = time.Since(startTime)
			return result, fmt.Errorf("configuration validation failed: %w", err)
		}
	} else {
		result.Warnings = append(result.Warnings, fmt.Sprintf("No servers configured for %s runtime", runtime))
	}

	result.Config = gatewayConfig
	result.Duration = time.Since(startTime)
	result.Metadata["target_runtime"] = runtime
	result.Metadata["runtime_installed"] = runtimeInfo.Installed
	result.Metadata["runtime_compatible"] = runtimeInfo.Compatible
	result.Metadata["runtime_version"] = runtimeInfo.Version

	return result, nil
}

func (g *DefaultConfigGenerator) GenerateFromDetected(ctx context.Context) (*ConfigGenerationResult, error) {
	startTime := time.Now()

	g.logger.WithOperation("generate-from-detected").Info("Starting auto-detection and configuration generation")

	result := &ConfigGenerationResult{
		Config:           nil,
		ServersGenerated: 0,
		ServersSkipped:   0,
		AutoDetected:     true,
		GeneratedAt:      startTime,
		Messages:         []string{},
		Warnings:         []string{},
		Issues:           []string{},
		Metadata:         make(map[string]interface{}),
	}

	// Detect all available runtimes
	detectionReport, err := g.runtimeDetector.DetectAll(ctx)
	if err != nil {
		result.Issues = append(result.Issues, fmt.Sprintf("Runtime detection failed: %v", err))
		result.Duration = time.Since(startTime)
		return result, fmt.Errorf("runtime detection failed: %w", err)
	}

	result.DetectionReport = detectionReport

	// Create base configuration
	gatewayConfig := &config.GatewayConfig{
		Port:    8080,
		Servers: []config.ServerConfig{},
	}

	// Generate configuration for each detected and compatible runtime
	for runtimeName, runtimeInfo := range detectionReport.Runtimes {
		if !runtimeInfo.Installed || !runtimeInfo.Compatible {
			result.Warnings = append(result.Warnings,
				fmt.Sprintf("Skipping %s: installed=%v, compatible=%v",
					runtimeName, runtimeInfo.Installed, runtimeInfo.Compatible))
			result.ServersSkipped++
			continue
		}

		servers := g.serverRegistry.GetServersByRuntime(runtimeName)
		for _, serverDef := range servers {
			serverConfig, err := g.generateServerConfig(ctx, runtimeInfo, serverDef)
			if err != nil {
				result.Issues = append(result.Issues,
					fmt.Sprintf("Failed to generate config for %s: %v", serverDef.Name, err))
				result.ServersSkipped++
				continue
			}

			if serverConfig != nil {
				gatewayConfig.Servers = append(gatewayConfig.Servers, *serverConfig)
				result.ServersGenerated++
				result.Messages = append(result.Messages,
					fmt.Sprintf("Generated configuration for %s (%s)", serverDef.DisplayName, runtimeName))
			} else {
				result.ServersSkipped++
			}
		}
	}

	// If no servers were generated, fall back to default configuration
	if len(gatewayConfig.Servers) == 0 {
		result.Warnings = append(result.Warnings, "No compatible runtimes detected, using default configuration")
		defaultResult, err := g.GenerateDefault()
		if err != nil {
			result.Issues = append(result.Issues, fmt.Sprintf("Failed to generate default configuration: %v", err))
			result.Duration = time.Since(startTime)
			return result, fmt.Errorf("default configuration generation failed: %w", err)
		}
		gatewayConfig = defaultResult.Config
		result.ServersGenerated = defaultResult.ServersGenerated
		result.Messages = append(result.Messages, "Used default configuration as fallback")
	}

	// Validate generated configuration
	if err := gatewayConfig.Validate(); err != nil {
		result.Issues = append(result.Issues, fmt.Sprintf("Generated configuration is invalid: %v", err))
		result.Duration = time.Since(startTime)
		return result, fmt.Errorf("configuration validation failed: %w", err)
	}

	result.Config = gatewayConfig
	result.Duration = time.Since(startTime)

	// Populate metadata
	result.Metadata["generation_method"] = "auto_detected"
	result.Metadata["runtimes_detected"] = len(detectionReport.Runtimes)
	result.Metadata["runtimes_installed"] = detectionReport.Summary.InstalledRuntimes
	result.Metadata["runtimes_compatible"] = detectionReport.Summary.CompatibleRuntimes
	result.Metadata["detection_success_rate"] = detectionReport.Summary.SuccessRate
	result.Metadata["detection_duration"] = detectionReport.Duration

	g.logger.UserSuccess(fmt.Sprintf("Auto-detection completed: %d servers generated from %d detected runtimes",
		result.ServersGenerated, detectionReport.Summary.InstalledRuntimes))

	return result, nil
}

func (g *DefaultConfigGenerator) GenerateDefault() (*ConfigGenerationResult, error) {
	startTime := time.Now()

	result := &ConfigGenerationResult{
		Config:           config.DefaultConfig(),
		ServersGenerated: 1, // Default config has one Go server
		ServersSkipped:   0,
		AutoDetected:     false,
		GeneratedAt:      startTime,
		Duration:         time.Since(startTime),
		Messages:         []string{"Generated default configuration with Go language server"},
		Warnings:         []string{},
		Issues:           []string{},
		Metadata: map[string]interface{}{
			"generation_method": "default",
			"default_server":    "go-lsp",
		},
	}

	return result, nil
}

func (g *DefaultConfigGenerator) UpdateConfig(existing *config.GatewayConfig, updates ConfigUpdates) (*ConfigUpdateResult, error) {
	startTime := time.Now()
	g.logger.WithOperation("update-config").Info("Starting configuration update")

	result := g.initializeUpdateResult(startTime)

	if existing == nil {
		return g.handleNilUpdateConfig(result, startTime)
	}

	updatedConfig := g.cloneExistingConfig(existing)
	g.applyPortUpdates(existing, updates, updatedConfig, result)
	g.applyServerUpdates(updates, updatedConfig, result)

	if err := g.validateUpdatedConfig(updatedConfig, result, startTime); err != nil {
		return result, err
	}

	g.finalizeUpdateResult(existing, updatedConfig, updates, result, startTime)
	g.logUpdateCompletion(result)

	return result, nil
}

func (g *DefaultConfigGenerator) initializeUpdateResult(startTime time.Time) *ConfigUpdateResult {
	return &ConfigUpdateResult{
		Config:         nil,
		UpdatesApplied: ConfigUpdatesSummary{},
		UpdatedAt:      startTime,
		Messages:       []string{},
		Warnings:       []string{},
		Issues:         []string{},
		Metadata:       make(map[string]interface{}),
	}
}

func (g *DefaultConfigGenerator) handleNilUpdateConfig(result *ConfigUpdateResult, startTime time.Time) (*ConfigUpdateResult, error) {
	result.Issues = append(result.Issues, "Existing configuration cannot be nil")
	result.Duration = time.Since(startTime)
	return result, fmt.Errorf("existing configuration cannot be nil")
}

func (g *DefaultConfigGenerator) cloneExistingConfig(existing *config.GatewayConfig) *config.GatewayConfig {
	updatedConfig := &config.GatewayConfig{
		Port:    existing.Port,
		Servers: make([]config.ServerConfig, len(existing.Servers)),
	}
	copy(updatedConfig.Servers, existing.Servers)
	return updatedConfig
}

func (g *DefaultConfigGenerator) applyPortUpdates(existing *config.GatewayConfig, updates ConfigUpdates, updatedConfig *config.GatewayConfig, result *ConfigUpdateResult) {
	if updates.Port > 0 && updates.Port != existing.Port {
		updatedConfig.Port = updates.Port
		result.UpdatesApplied.PortChanged = true
		result.Messages = append(result.Messages, fmt.Sprintf("Updated port from %d to %d", existing.Port, updates.Port))
	}
}

func (g *DefaultConfigGenerator) applyServerUpdates(updates ConfigUpdates, updatedConfig *config.GatewayConfig, result *ConfigUpdateResult) {
	if updates.ReplaceAllServers {
		g.replaceAllServers(updates, updatedConfig, result)
	} else {
		g.applyIncrementalServerUpdates(updates, updatedConfig, result)
	}
}

func (g *DefaultConfigGenerator) replaceAllServers(updates ConfigUpdates, updatedConfig *config.GatewayConfig, result *ConfigUpdateResult) {
	updatedConfig.Servers = make([]config.ServerConfig, len(updates.AddServers))
	copy(updatedConfig.Servers, updates.AddServers)

	result.UpdatesApplied.ServersReplaced = true
	result.UpdatesApplied.ServersAdded = len(updates.AddServers)
	result.Messages = append(result.Messages, fmt.Sprintf("Replaced all servers with %d new servers", len(updates.AddServers)))

	for _, server := range updates.AddServers {
		result.UpdatesApplied.AddedServerNames = append(result.UpdatesApplied.AddedServerNames, server.Name)
	}
}

func (g *DefaultConfigGenerator) applyIncrementalServerUpdates(updates ConfigUpdates, updatedConfig *config.GatewayConfig, result *ConfigUpdateResult) {
	g.removeServers(updates.RemoveServers, updatedConfig, result)
	g.updateServers(updates.UpdateServers, updatedConfig, result)
	g.addServers(updates.AddServers, updatedConfig, result)
}

func (g *DefaultConfigGenerator) removeServers(removeServers []string, updatedConfig *config.GatewayConfig, result *ConfigUpdateResult) {
	for _, serverName := range removeServers {
		g.removeServer(serverName, updatedConfig, result)
	}
}

func (g *DefaultConfigGenerator) removeServer(serverName string, updatedConfig *config.GatewayConfig, result *ConfigUpdateResult) {
	newServers := []config.ServerConfig{}
	removed := false

	for _, server := range updatedConfig.Servers {
		if server.Name != serverName {
			newServers = append(newServers, server)
		} else {
			removed = true
		}
	}

	if removed {
		updatedConfig.Servers = newServers
		result.UpdatesApplied.ServersRemoved++
		result.UpdatesApplied.RemovedServerNames = append(result.UpdatesApplied.RemovedServerNames, serverName)
		result.Messages = append(result.Messages, fmt.Sprintf("Removed server: %s", serverName))
	} else {
		result.Warnings = append(result.Warnings, fmt.Sprintf("Server %s not found for removal", serverName))
	}
}

func (g *DefaultConfigGenerator) updateServers(updateServers []config.ServerConfig, updatedConfig *config.GatewayConfig, result *ConfigUpdateResult) {
	for _, updateServer := range updateServers {
		g.updateServer(updateServer, updatedConfig, result)
	}
}

func (g *DefaultConfigGenerator) updateServer(updateServer config.ServerConfig, updatedConfig *config.GatewayConfig, result *ConfigUpdateResult) {
	updated := false
	for i, server := range updatedConfig.Servers {
		if server.Name == updateServer.Name {
			updatedConfig.Servers[i] = updateServer
			updated = true
			result.UpdatesApplied.ServersUpdated++
			result.UpdatesApplied.UpdatedServerNames = append(result.UpdatesApplied.UpdatedServerNames, updateServer.Name)
			result.Messages = append(result.Messages, fmt.Sprintf("Updated server: %s", updateServer.Name))
			break
		}
	}

	if !updated {
		result.Warnings = append(result.Warnings, fmt.Sprintf("Server %s not found for update", updateServer.Name))
	}
}

func (g *DefaultConfigGenerator) addServers(addServers []config.ServerConfig, updatedConfig *config.GatewayConfig, result *ConfigUpdateResult) {
	for _, addServer := range addServers {
		g.addServer(addServer, updatedConfig, result)
	}
}

func (g *DefaultConfigGenerator) addServer(addServer config.ServerConfig, updatedConfig *config.GatewayConfig, result *ConfigUpdateResult) {
	for _, server := range updatedConfig.Servers {
		if server.Name == addServer.Name {
			result.Warnings = append(result.Warnings, fmt.Sprintf("Server %s already exists, skipping add", addServer.Name))
			return
		}
	}

	updatedConfig.Servers = append(updatedConfig.Servers, addServer)
	result.UpdatesApplied.ServersAdded++
	result.UpdatesApplied.AddedServerNames = append(result.UpdatesApplied.AddedServerNames, addServer.Name)
	result.Messages = append(result.Messages, fmt.Sprintf("Added server: %s", addServer.Name))
}

func (g *DefaultConfigGenerator) validateUpdatedConfig(updatedConfig *config.GatewayConfig, result *ConfigUpdateResult, startTime time.Time) error {
	if err := updatedConfig.Validate(); err != nil {
		result.Issues = append(result.Issues, fmt.Sprintf("Updated configuration is invalid: %v", err))
		result.Duration = time.Since(startTime)
		return fmt.Errorf("updated configuration validation failed: %w", err)
	}
	return nil
}

func (g *DefaultConfigGenerator) finalizeUpdateResult(existing, updatedConfig *config.GatewayConfig, updates ConfigUpdates, result *ConfigUpdateResult, startTime time.Time) {
	result.Config = updatedConfig
	result.Duration = time.Since(startTime)

	result.Metadata["original_servers"] = len(existing.Servers)
	result.Metadata["final_servers"] = len(updatedConfig.Servers)
	result.Metadata["original_port"] = existing.Port
	result.Metadata["final_port"] = updatedConfig.Port
	result.Metadata["update_method"] = "merge"
	if updates.ReplaceAllServers {
		result.Metadata["update_method"] = "replace_all"
	}
}

func (g *DefaultConfigGenerator) logUpdateCompletion(result *ConfigUpdateResult) {
	g.logger.UserSuccess(fmt.Sprintf("Configuration updated successfully: %d messages, %d warnings", len(result.Messages), len(result.Warnings)))
	g.logger.WithFields(map[string]interface{}{
		"servers_added":   result.UpdatesApplied.ServersAdded,
		"servers_removed": result.UpdatesApplied.ServersRemoved,
		"servers_updated": result.UpdatesApplied.ServersUpdated,
		"port_changed":    result.UpdatesApplied.PortChanged,
		"duration":        result.Duration,
	}).Info("Configuration update completed")
}

func (g *DefaultConfigGenerator) ValidateConfig(config *config.GatewayConfig) (*ConfigValidationResult, error) {
	startTime := time.Now()
	g.logger.WithOperation("validate-config").Info("Starting configuration validation")

	result := g.initializeValidationResult(startTime)

	if config == nil {
		return g.handleNilConfig(result, startTime)
	}

	g.validateBasicConfiguration(config, result)
	g.validatePortConfiguration(config, result)
	g.validateServerConfigurations(config, result)
	languageToServers := g.buildLanguageServerMapping(config)
	g.validateLanguageMapping(languageToServers, result)
	g.validateServerPresence(config, result)

	g.finalizeValidationResult(config, result, languageToServers, startTime)
	g.logValidationCompletion(result)

	return result, nil
}

func (g *DefaultConfigGenerator) initializeValidationResult(startTime time.Time) *ConfigValidationResult {
	return &ConfigValidationResult{
		Valid:            true,
		Issues:           []string{},
		Warnings:         []string{},
		ServersValidated: 0,
		ServerIssues:     make(map[string][]string),
		ValidatedAt:      startTime,
		Metadata:         make(map[string]interface{}),
	}
}

func (g *DefaultConfigGenerator) handleNilConfig(result *ConfigValidationResult, startTime time.Time) (*ConfigValidationResult, error) {
	result.Valid = false
	result.Issues = append(result.Issues, "Configuration cannot be nil")
	result.Duration = time.Since(startTime)
	return result, fmt.Errorf("configuration cannot be nil")
}

func (g *DefaultConfigGenerator) validateBasicConfiguration(config *config.GatewayConfig, result *ConfigValidationResult) {
	if err := config.Validate(); err != nil {
		result.Valid = false
		result.Issues = append(result.Issues, fmt.Sprintf("Basic validation failed: %v", err))
	}
}

func (g *DefaultConfigGenerator) validatePortConfiguration(config *config.GatewayConfig, result *ConfigValidationResult) {
	if config.Port < 1 || config.Port > 65535 {
		result.Valid = false
		result.Issues = append(result.Issues, fmt.Sprintf("Invalid port %d: must be between 1 and 65535", config.Port))
		return
	}

	g.checkCommonPortWarnings(config.Port, result)
}

func (g *DefaultConfigGenerator) checkCommonPortWarnings(port int, result *ConfigValidationResult) {
	commonPorts := map[int]string{
		22:    "SSH",
		80:    "HTTP",
		443:   "HTTPS",
		3000:  "Common development server",
		5432:  "PostgreSQL",
		3306:  "MySQL",
		6379:  "Redis",
		27017: "MongoDB",
	}

	if service, exists := commonPorts[port]; exists {
		result.Warnings = append(result.Warnings, fmt.Sprintf("Port %d is commonly used by %s", port, service))
	}
}

func (g *DefaultConfigGenerator) validateServerConfigurations(config *config.GatewayConfig, result *ConfigValidationResult) {
	for _, serverConfig := range config.Servers {
		result.ServersValidated++
		serverIssues := g.validateIndividualServer(serverConfig, result)

		if len(serverIssues) > 0 {
			result.ServerIssues[serverConfig.Name] = serverIssues
		}
	}
}

func (g *DefaultConfigGenerator) validateIndividualServer(serverConfig config.ServerConfig, result *ConfigValidationResult) []string {
	var serverIssues []string

	serverIssues = append(serverIssues, g.validateServerBasics(serverConfig, result)...)
	serverIssues = append(serverIssues, g.validateServerLanguages(serverConfig)...)
	g.validateServerInstallation(serverConfig, result)

	return serverIssues
}

func (g *DefaultConfigGenerator) validateServerBasics(serverConfig config.ServerConfig, result *ConfigValidationResult) []string {
	var issues []string

	if err := serverConfig.Validate(); err != nil {
		issues = append(issues, fmt.Sprintf("Server validation failed: %v", err))
		result.Valid = false
	}

	if len(serverConfig.Languages) == 0 {
		issues = append(issues, "No languages specified")
	}

	return issues
}

func (g *DefaultConfigGenerator) validateServerLanguages(serverConfig config.ServerConfig) []string {
	var issues []string
	langMap := make(map[string]bool)

	for _, lang := range serverConfig.Languages {
		if langMap[lang] {
			issues = append(issues, fmt.Sprintf("Duplicate language: %s", lang))
		}
		langMap[lang] = true
	}

	return issues
}

func (g *DefaultConfigGenerator) validateServerInstallation(serverConfig config.ServerConfig, result *ConfigValidationResult) {
	if g.serverVerifier == nil {
		return
	}

	verificationResult, err := g.serverVerifier.VerifyServer(serverConfig.Command)
	if err != nil {
		return
	}

	g.processServerVerificationResult(verificationResult, serverConfig, result)
}

func (g *DefaultConfigGenerator) processServerVerificationResult(verificationResult *ServerVerificationResult, serverConfig config.ServerConfig, result *ConfigValidationResult) {
	if !verificationResult.Installed {
		result.Warnings = append(result.Warnings, fmt.Sprintf("Server %s (%s) is not installed", serverConfig.Name, serverConfig.Command))
	}
	if !verificationResult.Compatible {
		result.Warnings = append(result.Warnings, fmt.Sprintf("Server %s may not be compatible", serverConfig.Name))
	}
	if !verificationResult.Functional {
		result.Warnings = append(result.Warnings, fmt.Sprintf("Server %s may not be functional", serverConfig.Name))
	}
}

func (g *DefaultConfigGenerator) buildLanguageServerMapping(config *config.GatewayConfig) map[string][]string {
	languageToServers := make(map[string][]string)
	for _, serverConfig := range config.Servers {
		for _, lang := range serverConfig.Languages {
			languageToServers[lang] = append(languageToServers[lang], serverConfig.Name)
		}
	}
	return languageToServers
}

func (g *DefaultConfigGenerator) validateLanguageMapping(languageToServers map[string][]string, result *ConfigValidationResult) {
	for lang, servers := range languageToServers {
		if len(servers) > 1 {
			result.Warnings = append(result.Warnings,
				fmt.Sprintf("Language %s is supported by multiple servers: %v (first one will be used)", lang, servers))
		}
	}
}

func (g *DefaultConfigGenerator) validateServerPresence(config *config.GatewayConfig, result *ConfigValidationResult) {
	if len(config.Servers) == 0 {
		result.Valid = false
		result.Issues = append(result.Issues, "No servers configured")
	}
}

func (g *DefaultConfigGenerator) finalizeValidationResult(config *config.GatewayConfig, result *ConfigValidationResult, languageToServers map[string][]string, startTime time.Time) {
	result.Duration = time.Since(startTime)

	result.Metadata["total_servers"] = len(config.Servers)
	result.Metadata["total_languages"] = len(languageToServers)
	result.Metadata["port"] = config.Port
	result.Metadata["validation_type"] = "comprehensive"
}

func (g *DefaultConfigGenerator) logValidationCompletion(result *ConfigValidationResult) {
	if result.Valid {
		g.logger.UserSuccess("Configuration validation passed")
	} else {
		g.logger.UserError(fmt.Sprintf("Configuration validation failed: %d issues found", len(result.Issues)))
	}

	g.logger.WithFields(map[string]interface{}{
		"valid":             result.Valid,
		"servers_validated": result.ServersValidated,
		"issues":            len(result.Issues),
		"warnings":          len(result.Warnings),
		"duration":          result.Duration,
	}).Info("Configuration validation completed")
}

func (g *DefaultConfigGenerator) ValidateGenerated(config *config.GatewayConfig) (*ConfigValidationResult, error) {
	startTime := time.Now()

	result := &ConfigValidationResult{
		Valid:            true,
		Issues:           []string{},
		Warnings:         []string{},
		ServersValidated: 0,
		ServerIssues:     make(map[string][]string),
		ValidatedAt:      startTime,
		Metadata:         make(map[string]interface{}),
	}

	if err := config.Validate(); err != nil {
		result.Valid = false
		result.Issues = append(result.Issues, fmt.Sprintf("Configuration validation failed: %v", err))
	}

	for _, serverConfig := range config.Servers {
		result.ServersValidated++

		serverIssues := []string{}

		if serverDef, err := g.serverRegistry.GetServer(serverConfig.Command); err == nil {
			verificationResult, err := g.serverVerifier.VerifyServer(serverDef.Name)
			if err != nil {
				serverIssues = append(serverIssues, fmt.Sprintf("Verification failed: %v", err))
			} else {
				if !verificationResult.Installed {
					serverIssues = append(serverIssues, "Server not installed")
					result.Valid = false
				}
				if !verificationResult.Compatible {
					serverIssues = append(serverIssues, "Server version incompatible")
				}
				if !verificationResult.Functional {
					serverIssues = append(serverIssues, "Server not functional")
					result.Warnings = append(result.Warnings,
						fmt.Sprintf("Server %s may not be functional", serverConfig.Name))
				}
			}
		} else {
			serverIssues = append(serverIssues, "Server definition not found")
		}

		if len(serverIssues) > 0 {
			result.ServerIssues[serverConfig.Name] = serverIssues
		}
	}

	result.Duration = time.Since(startTime)
	result.Metadata["validation_type"] = "generated_config"
	return result, nil
}

func (g *DefaultConfigGenerator) generateServerConfig(ctx context.Context, runtimeInfo *RuntimeInfo, serverDef *ServerDefinition) (*config.ServerConfig, error) {
	verificationResult, err := g.serverVerifier.VerifyServer(serverDef.Name)
	if err != nil {
		g.logger.WithError(err).WithField("server", serverDef.Name).Debug("Server verification failed")
		return nil, nil // Return nil to skip this server, not an error
	}

	if !verificationResult.Installed {
		g.logger.WithField("server", serverDef.Name).Debug("Server not installed")
		return nil, nil // Server not installed, skip it
	}

	serverConfig := &config.ServerConfig{
		Name:      serverDef.Name + "-lsp", // Generate config name from server name
		Languages: serverDef.Languages,
		Command:   serverDef.Name,
		Args:      []string{},
		Transport: "stdio", // Default transport
	}

	switch serverDef.Name {
	case SERVER_GOPLS:
		serverConfig.Args = []string{}

	case SERVER_PYLSP:
		serverConfig.Args = []string{}

	case "typescript-language-server":
		serverConfig.Args = []string{"--stdio"}

	case SERVER_JDTLS:
		if verificationResult.Path != "" {
			serverConfig.Command = verificationResult.Path
		}
		serverConfig.Args = []string{}
	}

	if serverDef.DefaultConfig != nil {
		if command, ok := serverDef.DefaultConfig["command"].(string); ok && command != "" {
			serverConfig.Command = command
		}
		if transport, ok := serverDef.DefaultConfig["transport"].(string); ok && transport != "" {
			serverConfig.Transport = transport
		}
		if args, ok := serverDef.DefaultConfig["args"].([]string); ok && len(args) > 0 {
			serverConfig.Args = args
		}
	}

	return serverConfig, nil
}

func (g *DefaultConfigGenerator) initializeTemplates() {
	g.templates[SERVER_GOPLS] = &ServerConfigTemplate{
		RuntimeName:       "go",
		ServerName:        SERVER_GOPLS,
		ConfigName:        "go-lsp",
		Command:           SERVER_GOPLS,
		Args:              []string{},
		Languages:         []string{"go"},
		Transport:         "stdio",
		RequiredRuntime:   "go",
		MinRuntimeVersion: "1.19.0",
	}

	g.templates[SERVER_PYLSP] = &ServerConfigTemplate{
		RuntimeName:       "python",
		ServerName:        SERVER_PYLSP,
		ConfigName:        "python-lsp",
		Command:           SERVER_PYLSP,
		Args:              []string{},
		Languages:         []string{"python"},
		Transport:         "stdio",
		RequiredRuntime:   "python",
		MinRuntimeVersion: "3.9.0",
	}

	g.templates["typescript-language-server"] = &ServerConfigTemplate{
		RuntimeName:       "nodejs",
		ServerName:        "typescript-language-server",
		ConfigName:        "typescript-lsp",
		Command:           "typescript-language-server",
		Args:              []string{"--stdio"},
		Languages:         []string{"typescript", "javascript"},
		Transport:         "stdio",
		RequiredRuntime:   "nodejs",
		MinRuntimeVersion: "22.0.0",
	}

	g.templates[SERVER_JDTLS] = &ServerConfigTemplate{
		RuntimeName:       "java",
		ServerName:        SERVER_JDTLS,
		ConfigName:        "java-lsp",
		Command:           SERVER_JDTLS,
		Args:              []string{},
		Languages:         []string{"java"},
		Transport:         "stdio",
		RequiredRuntime:   "java",
		MinRuntimeVersion: "17.0.0",
	}
}

func (g *DefaultConfigGenerator) GetSupportedRuntimes() []string {
	return []string{"go", "python", "nodejs", "java"}
}

func (g *DefaultConfigGenerator) GetSupportedServers() []string {
	servers := make([]string, 0, len(g.templates))
	for serverName := range g.templates {
		servers = append(servers, serverName)
	}
	return servers
}

func (g *DefaultConfigGenerator) GetTemplate(serverName string) (*ServerConfigTemplate, error) {
	if template, exists := g.templates[serverName]; exists {
		return template, nil
	}
	return nil, fmt.Errorf("template not found for server: %s", serverName)
}

func (g *DefaultConfigGenerator) SetLogger(logger *SetupLogger) {
	if logger != nil {
		g.logger = logger
		if g.runtimeDetector != nil {
			g.runtimeDetector.SetLogger(logger)
		}
	}
}

// SetRuntimeDetector sets the runtime detector for testing purposes
func (g *DefaultConfigGenerator) SetRuntimeDetector(detector RuntimeDetector) {
	g.runtimeDetector = detector
	if g.logger != nil {
		detector.SetLogger(g.logger)
	}
}

type DefaultServerVerifier struct{}

func NewDefaultServerVerifier() *DefaultServerVerifier {
	return &DefaultServerVerifier{}
}

func (v *DefaultServerVerifier) VerifyServer(serverName string) (*ServerVerificationResult, error) {
	result := &ServerVerificationResult{
		Installed:  true, // Assume installed for basic implementation
		Compatible: true, // Assume compatible
		Functional: true, // Assume functional
		Path:       "",   // Path not determined in basic implementation
	}
	return result, nil
}

type DefaultServerRegistry struct {
	servers map[string]*ServerDefinition
}

func NewDefaultServerRegistry() *DefaultServerRegistry {
	registry := &DefaultServerRegistry{
		servers: make(map[string]*ServerDefinition),
	}

	registry.initializeServers()

	return registry
}

func (r *DefaultServerRegistry) initializeServers() {
	r.servers[SERVER_GOPLS] = &ServerDefinition{
		Name:        SERVER_GOPLS,
		DisplayName: "Go Language Server",
		Languages:   []string{"go"},
		DefaultConfig: map[string]interface{}{
			"command":   SERVER_GOPLS,
			"transport": "stdio",
			"args":      []string{},
		},
	}

	r.servers[SERVER_PYLSP] = &ServerDefinition{
		Name:        SERVER_PYLSP,
		DisplayName: "Python Language Server",
		Languages:   []string{"python"},
		DefaultConfig: map[string]interface{}{
			"command":   SERVER_PYLSP,
			"transport": "stdio",
			"args":      []string{},
		},
	}

	r.servers["typescript-language-server"] = &ServerDefinition{
		Name:        "typescript-language-server",
		DisplayName: "TypeScript Language Server",
		Languages:   []string{"typescript", "javascript"},
		DefaultConfig: map[string]interface{}{
			"command":   "typescript-language-server",
			"transport": "stdio",
			"args":      []string{"--stdio"},
		},
	}

	r.servers[SERVER_JDTLS] = &ServerDefinition{
		Name:        SERVER_JDTLS,
		DisplayName: "Java Language Server",
		Languages:   []string{"java"},
		DefaultConfig: map[string]interface{}{
			"command":   SERVER_JDTLS,
			"transport": "stdio",
			"args":      []string{},
		},
	}
}

func (r *DefaultServerRegistry) GetServersByRuntime(runtime string) []*ServerDefinition {
	var servers []*ServerDefinition

	runtimeToServers := map[string][]string{
		"go":     {SERVER_GOPLS},
		"python": {SERVER_PYLSP},
		"nodejs": {"typescript-language-server"},
		"java":   {SERVER_JDTLS},
	}

	serverNames, exists := runtimeToServers[runtime]
	if !exists {
		return servers
	}

	for _, serverName := range serverNames {
		if server, exists := r.servers[serverName]; exists {
			servers = append(servers, server)
		}
	}

	return servers
}

func (r *DefaultServerRegistry) GetServer(serverName string) (*ServerDefinition, error) {
	if server, exists := r.servers[serverName]; exists {
		return server, nil
	}
	return nil, fmt.Errorf("server not found: %s", serverName)
}<|MERGE_RESOLUTION|>--- conflicted
+++ resolved
@@ -153,10 +153,7 @@
 	// Multi-language enhancements
 	multiLangGenerator *config.ConfigGenerator
 	integrator         *config.ConfigurationIntegrator
-<<<<<<< HEAD
 	projectScanner     ProjectScanner
-=======
->>>>>>> 0913298e
 }
 
 func NewConfigGenerator() *DefaultConfigGenerator {
@@ -169,10 +166,7 @@
 		// Initialize multi-language components
 		multiLangGenerator: config.NewConfigGenerator(),
 		integrator:         config.NewConfigurationIntegrator(),
-<<<<<<< HEAD
 		projectScanner:     NewSimpleProjectScanner(),
-=======
->>>>>>> 0913298e
 	}
 
 	generator.initializeTemplates()
@@ -208,7 +202,6 @@
 			PerformanceProfile: "medium",
 		}
 	}
-<<<<<<< HEAD
 	
 	// Scan project for language detection
 	projectInfo, err := g.projectScanner.ScanProject(projectPath)
@@ -220,11 +213,6 @@
 	
 	// Generate multi-language configuration
 	mlConfig, err := g.multiLangGenerator.GenerateMultiLanguageConfig(projectInfo)
-=======
-
-	// Generate multi-language configuration from project path
-	mlConfig, err := config.AutoGenerateConfigFromPath(projectPath)
->>>>>>> 0913298e
 	if err != nil {
 		result.Issues = append(result.Issues, fmt.Sprintf("Multi-language config generation failed: %v", err))
 		result.Duration = time.Since(startTime)
