package gateway

import (
	"fmt"
	"sync"
	"sync/atomic"
	"time"
)

// CircuitBreakerState represents the state of a circuit breaker
type CircuitBreakerState int32

const (
	CircuitBreakerStateClosed CircuitBreakerState = iota
	CircuitBreakerStateOpen
	CircuitBreakerStateHalfOpen
)

const (
	StateStringClosed   = "closed"
	StateStringOpen     = "open"
	StateStringHalfOpen = "half-open"
	StateStringUnknown  = "unknown"
)

func (s CircuitBreakerState) String() string {
	switch s {
	case CircuitBreakerStateClosed:
		return StateStringClosed
	case CircuitBreakerStateOpen:
		return StateStringOpen
	case CircuitBreakerStateHalfOpen:
		return StateStringHalfOpen
	default:
		return StateStringUnknown
	}
}

// CircuitBreakerConfig contains configuration for a circuit breaker
type CircuitBreakerConfig struct {
	ErrorThreshold        int           `json:"error_threshold"`
	TimeoutDuration       time.Duration `json:"timeout_duration"`
	MaxHalfOpenRequests   int32         `json:"max_half_open_requests"`
	SuccessThreshold      int32         `json:"success_threshold"`
	MinRequestsToTrip     int32         `json:"min_requests_to_trip"`
	RollingWindowDuration time.Duration `json:"rolling_window_duration"`
}

// DefaultCircuitBreakerConfig returns default circuit breaker configuration
func DefaultCircuitBreakerConfig() *CircuitBreakerConfig {
	return &CircuitBreakerConfig{
		ErrorThreshold:        10,
		TimeoutDuration:       30 * time.Second,
		MaxHalfOpenRequests:   5,
		SuccessThreshold:      3,
		MinRequestsToTrip:     5,
		RollingWindowDuration: 60 * time.Second,
	}
}

// CircuitBreakerMetrics tracks metrics for a circuit breaker
type CircuitBreakerMetrics struct {
	TotalRequests       int64         `json:"total_requests"`
	SuccessfulRequests  int64         `json:"successful_requests"`
	FailedRequests      int64         `json:"failed_requests"`
	RejectedRequests    int64         `json:"rejected_requests"`
	LastStateChange     time.Time     `json:"last_state_change"`
	StateChangeCount    int64         `json:"state_change_count"`
	AverageResponseTime time.Duration `json:"average_response_time"`
	LastFailureTime     time.Time     `json:"last_failure_time"`
	LastSuccessTime     time.Time     `json:"last_success_time"`
}

// Copy creates a copy of the circuit breaker metrics
func (cbm *CircuitBreakerMetrics) Copy() *CircuitBreakerMetrics {
	return &CircuitBreakerMetrics{
		TotalRequests:       atomic.LoadInt64(&cbm.TotalRequests),
		SuccessfulRequests:  atomic.LoadInt64(&cbm.SuccessfulRequests),
		FailedRequests:      atomic.LoadInt64(&cbm.FailedRequests),
		RejectedRequests:    atomic.LoadInt64(&cbm.RejectedRequests),
		LastStateChange:     cbm.LastStateChange,
		StateChangeCount:    atomic.LoadInt64(&cbm.StateChangeCount),
		AverageResponseTime: cbm.AverageResponseTime,
		LastFailureTime:     cbm.LastFailureTime,
		LastSuccessTime:     cbm.LastSuccessTime,
	}
}

// GetErrorRate returns the current error rate
func (cbm *CircuitBreakerMetrics) GetErrorRate() float64 {
	total := atomic.LoadInt64(&cbm.TotalRequests)
	if total == 0 {
		return 0.0
	}
	failed := atomic.LoadInt64(&cbm.FailedRequests)
	return float64(failed) / float64(total)
}

// GetSuccessRate returns the current success rate
func (cbm *CircuitBreakerMetrics) GetSuccessRate() float64 {
	total := atomic.LoadInt64(&cbm.TotalRequests)
	if total == 0 {
		return 0.0
	}
	successful := atomic.LoadInt64(&cbm.SuccessfulRequests)
	return float64(successful) / float64(total)
}

// CircuitBreaker implements the circuit breaker pattern for fault tolerance
type CircuitBreaker struct {
	config               *CircuitBreakerConfig
	state                CircuitBreakerState
	errorCount           int32
	successCount         int32
	lastFailureTime      time.Time
	halfOpenSuccessCount int32
	requestCount         int32
	metrics              *CircuitBreakerMetrics
	mu                   sync.RWMutex

	// Rolling window tracking
	requestTimes   []time.Time
	requestResults []bool // true for success, false for failure
	windowMu       sync.RWMutex
}

// NewCircuitBreaker creates a new circuit breaker with default configuration
func NewCircuitBreaker(errorThreshold int, timeoutDuration time.Duration, maxHalfOpenRequests int32) *CircuitBreaker {
	config := &CircuitBreakerConfig{
		ErrorThreshold:        errorThreshold,
		TimeoutDuration:       timeoutDuration,
		MaxHalfOpenRequests:   maxHalfOpenRequests,
		SuccessThreshold:      3,
		MinRequestsToTrip:     5,
		RollingWindowDuration: 60 * time.Second,
	}

	return NewCircuitBreakerWithConfig(config)
}

// NewCircuitBreakerWithConfig creates a new circuit breaker with custom configuration
func NewCircuitBreakerWithConfig(config *CircuitBreakerConfig) *CircuitBreaker {
	return &CircuitBreaker{
		config:       config,
		state:        CircuitBreakerStateClosed,
		errorCount:   0,
		successCount: 0,
		requestCount: 0,
		metrics: &CircuitBreakerMetrics{
			LastStateChange: time.Now(),
		},
		requestTimes:   make([]time.Time, 0),
		requestResults: make([]bool, 0),
	}
}

// CanExecute checks if a request can be executed through the circuit breaker
func (cb *CircuitBreaker) CanExecute() bool {
	cb.mu.RLock()
	defer cb.mu.RUnlock()

	atomic.AddInt64(&cb.metrics.TotalRequests, 1)

	switch cb.state {
	case CircuitBreakerStateClosed:
		return true
	case CircuitBreakerStateOpen:
		// Check if timeout has passed to transition to half-open
		if time.Since(cb.lastFailureTime) >= cb.config.TimeoutDuration {
			cb.mu.RUnlock()
			cb.mu.Lock()
			// Double-check after acquiring write lock
			if cb.state == CircuitBreakerStateOpen && time.Since(cb.lastFailureTime) >= cb.config.TimeoutDuration {
				cb.transitionToHalfOpen()
			}
			cb.mu.Unlock()
			cb.mu.RLock()
			return cb.state == CircuitBreakerStateHalfOpen
		}
		atomic.AddInt64(&cb.metrics.RejectedRequests, 1)
		return false
	case CircuitBreakerStateHalfOpen:
		// Allow limited requests in half-open state
		if atomic.LoadInt32(&cb.halfOpenSuccessCount) < cb.config.MaxHalfOpenRequests {
			return true
		}
		atomic.AddInt64(&cb.metrics.RejectedRequests, 1)
		return false
	default:
		atomic.AddInt64(&cb.metrics.RejectedRequests, 1)
		return false
	}
}

// RecordSuccess records a successful request
func (cb *CircuitBreaker) RecordSuccess() {
	cb.recordResult(true)

	cb.mu.Lock()
	defer cb.mu.Unlock()

	atomic.AddInt64(&cb.metrics.SuccessfulRequests, 1)
	cb.metrics.LastSuccessTime = time.Now()

	switch cb.state {
	case CircuitBreakerStateClosed:
		// Reset error count on success
		atomic.StoreInt32(&cb.errorCount, 0)
	case CircuitBreakerStateHalfOpen:
		// Increment success count in half-open state
		count := atomic.AddInt32(&cb.halfOpenSuccessCount, 1)
		if count >= cb.config.SuccessThreshold {
			cb.transitionToClosed()
		}
	}
}

// RecordFailure records a failed request
func (cb *CircuitBreaker) RecordFailure() {
	cb.recordResult(false)

	cb.mu.Lock()
	defer cb.mu.Unlock()

	atomic.AddInt64(&cb.metrics.FailedRequests, 1)
	cb.lastFailureTime = time.Now()
	cb.metrics.LastFailureTime = cb.lastFailureTime

	switch cb.state {
	case CircuitBreakerStateClosed:
		errorCount := atomic.AddInt32(&cb.errorCount, 1)
		requestCount := atomic.LoadInt32(&cb.requestCount)

		// Check if we should trip the circuit breaker
		if requestCount >= cb.config.MinRequestsToTrip &&
			int(errorCount) >= cb.config.ErrorThreshold {
			cb.transitionToOpen()
		}
	case CircuitBreakerStateHalfOpen:
		// Any failure in half-open state transitions back to open
		cb.transitionToOpen()
	}
}

// GetState returns the current state of the circuit breaker
func (cb *CircuitBreaker) GetState() CircuitBreakerState {
	cb.mu.RLock()
	defer cb.mu.RUnlock()
	return cb.state
}

// GetMetrics returns a copy of the circuit breaker metrics
func (cb *CircuitBreaker) GetMetrics() *CircuitBreakerMetrics {
	cb.mu.RLock()
	defer cb.mu.RUnlock()
	return cb.metrics.Copy()
}

// ForceOpen forces the circuit breaker to open state
func (cb *CircuitBreaker) ForceOpen() {
	cb.mu.Lock()
	defer cb.mu.Unlock()
	cb.transitionToOpen()
}

// Reset resets the circuit breaker to closed state
func (cb *CircuitBreaker) Reset() {
	cb.mu.Lock()
	defer cb.mu.Unlock()
	cb.transitionToClosed()
}

// IsOpen returns true if the circuit breaker is in open state
func (cb *CircuitBreaker) IsOpen() bool {
	cb.mu.RLock()
	defer cb.mu.RUnlock()
	return cb.state == CircuitBreakerStateOpen
}

// IsHalfOpen returns true if the circuit breaker is in half-open state
func (cb *CircuitBreaker) IsHalfOpen() bool {
	cb.mu.RLock()
	defer cb.mu.RUnlock()
	return cb.state == CircuitBreakerStateHalfOpen
}

// IsClosed returns true if the circuit breaker is in closed state
func (cb *CircuitBreaker) IsClosed() bool {
	cb.mu.RLock()
	defer cb.mu.RUnlock()
	return cb.state == CircuitBreakerStateClosed
}

// recordResult records the result of a request for rolling window analysis
func (cb *CircuitBreaker) recordResult(success bool) {
	cb.windowMu.Lock()
	defer cb.windowMu.Unlock()

	now := time.Now()
	cb.requestTimes = append(cb.requestTimes, now)
	cb.requestResults = append(cb.requestResults, success)

	atomic.AddInt32(&cb.requestCount, 1)

	// Clean up old entries outside the rolling window
	cutoff := now.Add(-cb.config.RollingWindowDuration)
	validIndex := 0

	for i, t := range cb.requestTimes {
		if t.After(cutoff) {
			cb.requestTimes[validIndex] = cb.requestTimes[i]
			cb.requestResults[validIndex] = cb.requestResults[i]
			validIndex++
		}
	}

	cb.requestTimes = cb.requestTimes[:validIndex]
	cb.requestResults = cb.requestResults[:validIndex]
}

// transitionToOpen transitions the circuit breaker to open state
func (cb *CircuitBreaker) transitionToOpen() {
	if cb.state != CircuitBreakerStateOpen {
		cb.state = CircuitBreakerStateOpen
		cb.metrics.LastStateChange = time.Now()
		atomic.AddInt64(&cb.metrics.StateChangeCount, 1)
		atomic.StoreInt32(&cb.halfOpenSuccessCount, 0)
	}
}

// transitionToHalfOpen transitions the circuit breaker to half-open state
func (cb *CircuitBreaker) transitionToHalfOpen() {
	if cb.state != CircuitBreakerStateHalfOpen {
		cb.state = CircuitBreakerStateHalfOpen
		cb.metrics.LastStateChange = time.Now()
		atomic.AddInt64(&cb.metrics.StateChangeCount, 1)
		atomic.StoreInt32(&cb.halfOpenSuccessCount, 0)
	}
}

// transitionToClosed transitions the circuit breaker to closed state
func (cb *CircuitBreaker) transitionToClosed() {
	if cb.state != CircuitBreakerStateClosed {
		cb.state = CircuitBreakerStateClosed
		cb.metrics.LastStateChange = time.Now()
		atomic.AddInt64(&cb.metrics.StateChangeCount, 1)
		atomic.StoreInt32(&cb.errorCount, 0)
		atomic.StoreInt32(&cb.halfOpenSuccessCount, 0)
		atomic.StoreInt32(&cb.requestCount, 0)
	}
}

// GetRollingWindowStats returns statistics for the current rolling window
func (cb *CircuitBreaker) GetRollingWindowStats() *RollingWindowStats {
	cb.windowMu.RLock()
	defer cb.windowMu.RUnlock()

	now := time.Now()
	cutoff := now.Add(-cb.config.RollingWindowDuration)

	var totalRequests, successfulRequests, failedRequests int
<<<<<<< HEAD
	
=======

>>>>>>> 0913298e
	for i, t := range cb.requestTimes {
		if t.After(cutoff) {
			totalRequests++
			if cb.requestResults[i] {
				successfulRequests++
			} else {
				failedRequests++
			}
		}
	}

	stats := &RollingWindowStats{
		WindowDuration:     cb.config.RollingWindowDuration,
		TotalRequests:      totalRequests,
		SuccessfulRequests: successfulRequests,
		FailedRequests:     failedRequests,
		ErrorRate:          0.0,
		SuccessRate:        0.0,
	}

	if totalRequests > 0 {
		stats.ErrorRate = float64(failedRequests) / float64(totalRequests)
		stats.SuccessRate = float64(successfulRequests) / float64(totalRequests)
	}

	return stats
}

// RollingWindowStats contains statistics for a rolling window
type RollingWindowStats struct {
	WindowDuration     time.Duration `json:"window_duration"`
	TotalRequests      int           `json:"total_requests"`
	SuccessfulRequests int           `json:"successful_requests"`
	FailedRequests     int           `json:"failed_requests"`
	ErrorRate          float64       `json:"error_rate"`
	SuccessRate        float64       `json:"success_rate"`
}

// CircuitBreakerManager manages multiple circuit breakers
type CircuitBreakerManager struct {
	circuitBreakers map[string]*CircuitBreaker
	defaultConfig   *CircuitBreakerConfig
	mu              sync.RWMutex
}

// NewCircuitBreakerManager creates a new circuit breaker manager
func NewCircuitBreakerManager() *CircuitBreakerManager {
	return &CircuitBreakerManager{
		circuitBreakers: make(map[string]*CircuitBreaker),
		defaultConfig:   DefaultCircuitBreakerConfig(),
	}
}

// GetCircuitBreaker gets or creates a circuit breaker for the given key
func (cbm *CircuitBreakerManager) GetCircuitBreaker(key string) *CircuitBreaker {
	cbm.mu.RLock()
	cb, exists := cbm.circuitBreakers[key]
	cbm.mu.RUnlock()

	if exists {
		return cb
	}

	cbm.mu.Lock()
	defer cbm.mu.Unlock()

	// Double-check after acquiring write lock
	if cb, exists := cbm.circuitBreakers[key]; exists {
		return cb
	}

	// Create new circuit breaker
	cb = NewCircuitBreakerWithConfig(cbm.defaultConfig)
	cbm.circuitBreakers[key] = cb
	return cb
}

// CreateCircuitBreaker creates a circuit breaker with custom configuration
func (cbm *CircuitBreakerManager) CreateCircuitBreaker(key string, config *CircuitBreakerConfig) *CircuitBreaker {
	cbm.mu.Lock()
	defer cbm.mu.Unlock()

	cb := NewCircuitBreakerWithConfig(config)
	cbm.circuitBreakers[key] = cb
	return cb
}

// RemoveCircuitBreaker removes a circuit breaker
func (cbm *CircuitBreakerManager) RemoveCircuitBreaker(key string) {
	cbm.mu.Lock()
	defer cbm.mu.Unlock()
	delete(cbm.circuitBreakers, key)
}

// GetAllCircuitBreakers returns all circuit breakers
func (cbm *CircuitBreakerManager) GetAllCircuitBreakers() map[string]*CircuitBreaker {
	cbm.mu.RLock()
	defer cbm.mu.RUnlock()

	result := make(map[string]*CircuitBreaker)
	for k, v := range cbm.circuitBreakers {
		result[k] = v
	}
	return result
}

// ResetAll resets all circuit breakers
func (cbm *CircuitBreakerManager) ResetAll() {
	cbm.mu.RLock()
	defer cbm.mu.RUnlock()

	for _, cb := range cbm.circuitBreakers {
		cb.Reset()
	}
}

// GetHealthyCircuitBreakers returns circuit breakers that are not in open state
func (cbm *CircuitBreakerManager) GetHealthyCircuitBreakers() map[string]*CircuitBreaker {
	cbm.mu.RLock()
	defer cbm.mu.RUnlock()

	result := make(map[string]*CircuitBreaker)
	for k, v := range cbm.circuitBreakers {
		if !v.IsOpen() {
			result[k] = v
		}
	}
	return result
}

// GetOpenCircuitBreakers returns circuit breakers that are in open state
func (cbm *CircuitBreakerManager) GetOpenCircuitBreakers() map[string]*CircuitBreaker {
	cbm.mu.RLock()
	defer cbm.mu.RUnlock()

	result := make(map[string]*CircuitBreaker)
	for k, v := range cbm.circuitBreakers {
		if v.IsOpen() {
			result[k] = v
		}
	}
	return result
}

// GetMetrics returns metrics for all circuit breakers
func (cbm *CircuitBreakerManager) GetMetrics() map[string]*CircuitBreakerMetrics {
	cbm.mu.RLock()
	defer cbm.mu.RUnlock()

	result := make(map[string]*CircuitBreakerMetrics)
	for k, v := range cbm.circuitBreakers {
		result[k] = v.GetMetrics()
	}
	return result
}

// SetDefaultConfig sets the default configuration for new circuit breakers
func (cbm *CircuitBreakerManager) SetDefaultConfig(config *CircuitBreakerConfig) {
	cbm.mu.Lock()
	defer cbm.mu.Unlock()
	cbm.defaultConfig = config
}

// ExecuteWithCircuitBreaker executes a function with circuit breaker protection
func (cbm *CircuitBreakerManager) ExecuteWithCircuitBreaker(key string, fn func() error) error {
	cb := cbm.GetCircuitBreaker(key)

	if !cb.CanExecute() {
		return fmt.Errorf("circuit breaker %s is open", key)
	}

	err := fn()
	if err != nil {
		cb.RecordFailure()
		return err
	}

	cb.RecordSuccess()
	return nil
}<|MERGE_RESOLUTION|>--- conflicted
+++ resolved
@@ -359,11 +359,7 @@
 	cutoff := now.Add(-cb.config.RollingWindowDuration)
 
 	var totalRequests, successfulRequests, failedRequests int
-<<<<<<< HEAD
-	
-=======
-
->>>>>>> 0913298e
+
 	for i, t := range cb.requestTimes {
 		if t.After(cutoff) {
 			totalRequests++
