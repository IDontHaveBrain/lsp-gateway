package gateway

import (
	"context"
	"fmt"
	"io/fs"
<<<<<<< HEAD
=======
	"lsp-gateway/internal/config"
>>>>>>> 0913298e
	"os"
	"path/filepath"
	"sort"
	"strings"
	"sync"
	"time"
)

const (
	DefaultMaxDepth      = 3
	DefaultFileSizeLimit = 50 * 1024 * 1024 // 50MB
	DefaultMaxFiles      = 10000
	ScanTimeout          = 30 * time.Second
)

// LanguageStats represents statistical information about a language in the project
type LanguageStats struct {
<<<<<<< HEAD
	Language         string            `json:"language" yaml:"language"`
	FileCount        int               `json:"file_count" yaml:"file_count"`
	TestFileCount    int               `json:"test_file_count" yaml:"test_file_count"`
	TestFiles        int               `json:"test_files" yaml:"test_files"`
	BuildFileScore   int               `json:"build_file_score" yaml:"build_file_score"`
	DirectoryScore   int               `json:"directory_score" yaml:"directory_score"`
	RecentActivity   int               `json:"recent_activity" yaml:"recent_activity"`
	TotalScore       int               `json:"total_score" yaml:"total_score"`
	Extensions       map[string]int    `json:"extensions" yaml:"extensions"`
	BuildFiles       []string          `json:"build_files" yaml:"build_files"`
	ConfigFiles      []string          `json:"config_files" yaml:"config_files"`
	SourceDirs       []string          `json:"source_dirs" yaml:"source_dirs"`
=======
	Language       string         `json:"language" yaml:"language"`
	FileCount      int            `json:"file_count" yaml:"file_count"`
	TestFileCount  int            `json:"test_file_count" yaml:"test_file_count"`
	TestFiles      int            `json:"test_files" yaml:"test_files"`
	BuildFileScore int            `json:"build_file_score" yaml:"build_file_score"`
	DirectoryScore int            `json:"directory_score" yaml:"directory_score"`
	RecentActivity int            `json:"recent_activity" yaml:"recent_activity"`
	TotalScore     int            `json:"total_score" yaml:"total_score"`
	Extensions     map[string]int `json:"extensions" yaml:"extensions"`
	BuildFiles     []string       `json:"build_files" yaml:"build_files"`
	ConfigFiles    []string       `json:"config_files" yaml:"config_files"`
	SourceDirs     []string       `json:"source_dirs" yaml:"source_dirs"`
>>>>>>> 0913298e
}

// LanguageContext represents comprehensive context about a specific language in the project
type LanguageContext struct {
	Language       string                 `json:"language" yaml:"language"`                                   // Language name (go, python, typescript, etc.)
	RootPath       string                 `json:"root_path" yaml:"root_path"`                                 // Language-specific root (may differ from project root)
	FileCount      int                    `json:"file_count" yaml:"file_count"`                               // Number of source files found
	TestFileCount  int                    `json:"test_file_count" yaml:"test_file_count"`                     // Number of test files found
	Priority       int                    `json:"priority" yaml:"priority"`                                   // Calculated priority score (1-100)
	Confidence     float64                `json:"confidence" yaml:"confidence"`                               // Detection confidence (0.0-1.0)
	BuildFiles     []string               `json:"build_files" yaml:"build_files"`                             // Build files for this language
	ConfigFiles    []string               `json:"config_files" yaml:"config_files"`                           // Config files for this language
	SourcePaths    []string               `json:"source_paths" yaml:"source_paths"`                           // Directories containing source files
	TestPaths      []string               `json:"test_paths" yaml:"test_paths"`                               // Directories containing test files
	FileExtensions []string               `json:"file_extensions" yaml:"file_extensions"`                     // File extensions found for this language
	Framework      string                 `json:"framework,omitempty" yaml:"framework,omitempty"`             // Detected framework (if any)
	Version        string                 `json:"version,omitempty" yaml:"version,omitempty"`                 // Language/framework version (if detectable)
	LSPServerName  string                 `json:"lsp_server_name,omitempty" yaml:"lsp_server_name,omitempty"` // Recommended LSP server
	Dependencies   []string               `json:"dependencies,omitempty" yaml:"dependencies,omitempty"`       // Dependencies on other languages in project
	Metadata       map[string]interface{} `json:"metadata,omitempty" yaml:"metadata,omitempty"`               // Language-specific metadata
}

// LanguageRanking represents a ranked language with scoring information
type LanguageRanking struct {
	Language     string           `json:"language" yaml:"language"`
	Score        float64          `json:"score" yaml:"score"`
	FileCount    int              `json:"file_count" yaml:"file_count"`
	BuildWeight  float64          `json:"build_weight" yaml:"build_weight"`
	StructWeight float64          `json:"struct_weight" yaml:"struct_weight"`
	Confidence   float64          `json:"confidence" yaml:"confidence"`
	Context      *LanguageContext `json:"context" yaml:"context"`
}

// MultiLanguageProjectInfo represents comprehensive information about a multi-language project
type MultiLanguageProjectInfo struct {
	RootPath         string                      `json:"root_path" yaml:"root_path"`                   // Main project root
	ProjectType      string                      `json:"project_type" yaml:"project_type"`             // "monorepo", "multi-language", "frontend-backend", etc.
	DominantLanguage string                      `json:"dominant_language" yaml:"dominant_language"`   // Primary language based on scoring
	Languages        map[string]*LanguageContext `json:"languages" yaml:"languages"`                   // Language name -> context
	WorkspaceRoots   map[string]string           `json:"workspace_roots" yaml:"workspace_roots"`       // Language -> specific root path
	BuildFiles       []string                    `json:"build_files" yaml:"build_files"`               // All detected build files
	ConfigFiles      []string                    `json:"config_files" yaml:"config_files"`             // All detected config files
	TotalFileCount   int                         `json:"total_file_count" yaml:"total_file_count"`     // Total files analyzed
	ScanDepth        int                         `json:"scan_depth" yaml:"scan_depth"`                 // Actual depth reached during scan
	ScanDuration     time.Duration               `json:"scan_duration" yaml:"scan_duration"`           // Time taken for analysis
	DetectedAt       time.Time                   `json:"detected_at" yaml:"detected_at"`               // When detection was performed
	Metadata         map[string]interface{}      `json:"metadata,omitempty" yaml:"metadata,omitempty"` // Extensible metadata
}

// ProjectPattern represents common project patterns for detection
type ProjectPattern struct {
	Name           string   `json:"name" yaml:"name"`                         // Pattern name
	Languages      []string `json:"languages" yaml:"languages"`               // Expected languages
	DirectoryHints []string `json:"directory_hints" yaml:"directory_hints"`   // Directory structure hints
	BuildFileHints []string `json:"build_file_hints" yaml:"build_file_hints"` // Build file hints
	Confidence     float64  `json:"confidence" yaml:"confidence"`             // Pattern confidence
}

// Framework represents a detected framework within a language
type Framework struct {
	Name       string                 `json:"name" yaml:"name"`
	Language   string                 `json:"language" yaml:"language"`
	Version    string                 `json:"version,omitempty" yaml:"version,omitempty"`
	ConfigFile string                 `json:"config_file,omitempty" yaml:"config_file,omitempty"`
	Confidence float64                `json:"confidence" yaml:"confidence"`
	Metadata   map[string]interface{} `json:"metadata,omitempty" yaml:"metadata,omitempty"`
}

// ProjectDetectionError represents errors that occur during project detection
type ProjectDetectionError struct {
	Type    string `json:"type" yaml:"type"`
	Message string `json:"message" yaml:"message"`
	Path    string `json:"path,omitempty" yaml:"path,omitempty"`
	Context string `json:"context,omitempty" yaml:"context,omitempty"`
}

func (e *ProjectDetectionError) Error() string {
	if e.Path != "" {
		return fmt.Sprintf("project detection error (%s) at %s: %s", e.Type, e.Path, e.Message)
	}
	return fmt.Sprintf("project detection error (%s): %s", e.Type, e.Message)
}

type ProjectLanguageScanner struct {
	MaxDepth       int
	IgnorePatterns []string
	FileSizeLimit  int64
	MaxFiles       int
	Timeout        time.Duration

	// Performance optimization fields
	Cache              *ProjectCache
	EnableEarlyExit    bool
	MaxConcurrentScans int
	FastModeThreshold  int // Switch to fast mode for small projects
	EnableCache        bool

	langPatterns map[string]*LanguagePattern
	buildFiles   map[string]string
	configFiles  map[string]string
	testPatterns []string
	sourceDirs   []string

	// Fast-path detection cache
	fastPathCache map[string]*MultiLanguageProjectInfo
	fastPathMutex sync.RWMutex
}

type LanguagePattern struct {
	Language    string
	Extensions  []string
	BuildFiles  []string
	ConfigFiles []string
	SourceDirs  []string
	TestDirs    []string
	BaseScore   float64
	BuildWeight float64
}

func NewProjectLanguageScanner() *ProjectLanguageScanner {
	scanner := &ProjectLanguageScanner{
		MaxDepth:      DefaultMaxDepth,
		FileSizeLimit: DefaultFileSizeLimit,
		MaxFiles:      DefaultMaxFiles,
		Timeout:       ScanTimeout,

		// Performance optimization defaults
		EnableEarlyExit:    true,
		MaxConcurrentScans: DefaultMaxConcurrentScans,
		FastModeThreshold:  DefaultFastModeThreshold,
		EnableCache:        true,

		IgnorePatterns: []string{
			"node_modules", "venv", "env", ".venv", ".env",
			".git", ".svn", ".hg", ".bzr",
			"__pycache__", ".pytest_cache", ".mypy_cache",
			"target", "build", "dist", "out", "output",
			".idea", ".vscode", ".vs", "*.tmp", "*.temp",
			".terraform", ".gradle", ".m2", "vendor",
			"coverage", ".coverage", ".nyc_output",
			"logs", "*.log", ".DS_Store", "Thumbs.db",
		},
		langPatterns:  make(map[string]*LanguagePattern),
		buildFiles:    make(map[string]string),
		configFiles:   make(map[string]string),
		fastPathCache: make(map[string]*MultiLanguageProjectInfo),
	}

	// Initialize cache if enabled
	if scanner.EnableCache {
		scanner.Cache = NewProjectCache()
	}

	scanner.initializeLanguagePatterns()
	return scanner
}

func (s *ProjectLanguageScanner) initializeLanguagePatterns() {
	patterns := []*LanguagePattern{
		{
			Language:    "go",
			Extensions:  []string{".go"},
			BuildFiles:  []string{"go.mod", "go.sum", "go.work", "Makefile"},
			ConfigFiles: []string{"go.mod", "go.work", ".golangci.yml", ".golangci.yaml"},
			SourceDirs:  []string{"cmd", "internal", "pkg", "api"},
			TestDirs:    []string{"test", "tests"},
			BaseScore:   1.0,
			BuildWeight: 10.0,
		},
		{
			Language:    "python",
			Extensions:  []string{".py", ".pyx", ".pyi"},
			BuildFiles:  []string{"setup.py", "pyproject.toml", "setup.cfg", "requirements.txt", "Pipfile", "poetry.lock"},
			ConfigFiles: []string{"pyproject.toml", "setup.cfg", "tox.ini", ".flake8", "mypy.ini"},
			SourceDirs:  []string{"src", "lib", "app", "core"},
			TestDirs:    []string{"test", "tests", "testing"},
			BaseScore:   1.0,
			BuildWeight: 8.0,
		},
		{
			Language:    "typescript",
			Extensions:  []string{".ts", ".tsx"},
			BuildFiles:  []string{"package.json", "tsconfig.json", "yarn.lock", "pnpm-lock.yaml"},
			ConfigFiles: []string{"tsconfig.json", "webpack.config.js", ".eslintrc", "prettier.config.js"},
			SourceDirs:  []string{"src", "lib", "components", "pages", "app"},
			TestDirs:    []string{"test", "tests", "__tests__", "spec"},
			BaseScore:   1.0,
			BuildWeight: 9.0,
		},
		{
			Language:    "javascript",
			Extensions:  []string{".js", ".jsx", ".mjs", ".cjs"},
			BuildFiles:  []string{"package.json", "yarn.lock", "package-lock.json", "pnpm-lock.yaml"},
			ConfigFiles: []string{"webpack.config.js", ".babelrc", ".eslintrc", "jest.config.js"},
			SourceDirs:  []string{"src", "lib", "app", "public", "static"},
			TestDirs:    []string{"test", "tests", "__tests__", "spec"},
			BaseScore:   1.0,
			BuildWeight: 7.0,
		},
		{
			Language:    "java",
			Extensions:  []string{".java"},
			BuildFiles:  []string{"pom.xml", "build.gradle", "gradle.properties", "settings.gradle", "build.xml"},
			ConfigFiles: []string{"application.properties", "application.yml", "logback.xml"},
			SourceDirs:  []string{"src/main/java", "src", "main", "java"},
			TestDirs:    []string{"src/test/java", "test", "tests"},
			BaseScore:   1.0,
			BuildWeight: 9.0,
		},
		{
			Language:    "kotlin",
			Extensions:  []string{".kt", ".kts"},
			BuildFiles:  []string{"build.gradle.kts", "pom.xml", "settings.gradle.kts"},
			ConfigFiles: []string{"application.conf", "application.yml"},
			SourceDirs:  []string{"src/main/kotlin", "src", "main"},
			TestDirs:    []string{"src/test/kotlin", "test"},
			BaseScore:   1.0,
			BuildWeight: 8.0,
		},
		{
			Language:    "rust",
			Extensions:  []string{".rs"},
			BuildFiles:  []string{"Cargo.toml", "Cargo.lock", "build.rs"},
			ConfigFiles: []string{"Cargo.toml", "rust-toolchain", ".rustfmt.toml"},
			SourceDirs:  []string{"src", "lib", "bin"},
			TestDirs:    []string{"tests", "benches"},
			BaseScore:   1.0,
			BuildWeight: 10.0,
		},
		{
			Language:    "cpp",
			Extensions:  []string{".cpp", ".cc", ".cxx", ".c++", ".hpp", ".h", ".hxx"},
			BuildFiles:  []string{"CMakeLists.txt", "Makefile", "configure.ac", "meson.build"},
			ConfigFiles: []string{"CMakeLists.txt", ".clang-format", "conanfile.txt"},
			SourceDirs:  []string{"src", "source", "lib", "include"},
			TestDirs:    []string{"test", "tests", "testing"},
			BaseScore:   1.0,
			BuildWeight: 8.0,
		},
		{
			Language:    "c",
			Extensions:  []string{".c", ".h"},
			BuildFiles:  []string{"Makefile", "configure.ac", "CMakeLists.txt"},
			ConfigFiles: []string{"config.h", "configure.ac"},
			SourceDirs:  []string{"src", "source", "lib", "include"},
			TestDirs:    []string{"test", "tests"},
			BaseScore:   1.0,
			BuildWeight: 7.0,
		},
		{
			Language:    "csharp",
			Extensions:  []string{".cs"},
			BuildFiles:  []string{"*.csproj", "*.sln", "Directory.Build.props", "nuget.config"},
			ConfigFiles: []string{"appsettings.json", "web.config"},
			SourceDirs:  []string{"src", "Source", "App"},
			TestDirs:    []string{"test", "tests", "Test", "Tests"},
			BaseScore:   1.0,
			BuildWeight: 8.0,
		},
		{
			Language:    "ruby",
			Extensions:  []string{".rb"},
			BuildFiles:  []string{"Gemfile", "Gemfile.lock", "*.gemspec", "Rakefile"},
			ConfigFiles: []string{".rubocop.yml", "config.ru", "database.yml"},
			SourceDirs:  []string{"lib", "app", "bin"},
			TestDirs:    []string{"test", "spec", "tests"},
			BaseScore:   1.0,
			BuildWeight: 7.0,
		},
		{
			Language:    "php",
			Extensions:  []string{".php"},
			BuildFiles:  []string{"composer.json", "composer.lock"},
			ConfigFiles: []string{"php.ini", ".phpunit.xml", "phpcs.xml"},
			SourceDirs:  []string{"src", "app", "lib"},
			TestDirs:    []string{"test", "tests", "spec"},
			BaseScore:   1.0,
			BuildWeight: 6.0,
		},
		{
			Language:    "swift",
			Extensions:  []string{".swift"},
			BuildFiles:  []string{"Package.swift", "*.xcodeproj", "*.xcworkspace"},
			ConfigFiles: []string{".swiftlint.yml", "Info.plist"},
			SourceDirs:  []string{"Sources", "src"},
			TestDirs:    []string{"Tests", "test"},
			BaseScore:   1.0,
			BuildWeight: 8.0,
		},
	}

	for _, pattern := range patterns {
		s.langPatterns[pattern.Language] = pattern

		for _, buildFile := range pattern.BuildFiles {
			s.buildFiles[buildFile] = pattern.Language
		}

		for _, configFile := range pattern.ConfigFiles {
			s.configFiles[configFile] = pattern.Language
		}
	}

	s.testPatterns = []string{
		"test", "tests", "testing", "spec", "specs", "__tests__",
		"*_test.*", "*_spec.*", "test_*.*", "spec_*.*",
		"*.test.*", "*.spec.*",
	}

	s.sourceDirs = []string{
		"src", "source", "lib", "libs", "app", "main", "core",
		"pkg", "internal", "cmd", "api", "server", "client",
		"components", "pages", "views", "controllers", "models",
	}
}

// ScanProjectCached performs cached project scanning with performance optimizations
func (s *ProjectLanguageScanner) ScanProjectCached(rootPath string) (*MultiLanguageProjectInfo, error) {
	// Try cache first if enabled
	if s.EnableCache && s.Cache != nil {
		if cached, hit := s.Cache.Get(rootPath); hit {
			return cached, nil
		}
	}

	// Try fast-path detection first
	if fastResult, isFastPath := s.tryFastPathDetection(rootPath); isFastPath {
		if s.EnableCache && s.Cache != nil {
			s.Cache.Set(rootPath, fastResult)
		}
		return fastResult, nil
	}

	// Fall back to full scan
	result, err := s.ScanProject(rootPath)
	if err != nil {
		return nil, err
	}

	// Cache the result
	if s.EnableCache && s.Cache != nil {
		s.Cache.Set(rootPath, result)
	}

	return result, nil
}

// ScanProjectIncremental performs incremental scanning since a given timestamp
func (s *ProjectLanguageScanner) ScanProjectIncremental(rootPath string, lastScan time.Time) (*MultiLanguageProjectInfo, error) {
	// Check if we need to do a full rescan
	if s.needsFullRescan(rootPath, lastScan) {
		return s.ScanProjectCached(rootPath)
	}

	// Try to get cached result and update incrementally
	if s.EnableCache && s.Cache != nil {
		if cached, hit := s.Cache.Get(rootPath); hit {
			// Validate cache is still good
			if cached.DetectedAt.After(lastScan) {
				return cached, nil
			}
		}
	}

	// Fall back to full scan
	return s.ScanProjectCached(rootPath)
}

func (s *ProjectLanguageScanner) ScanProject(rootPath string) (*MultiLanguageProjectInfo, error) {
	ctx, cancel := context.WithTimeout(context.Background(), s.Timeout)
	defer cancel()

	// Add early termination context if enabled
	if s.EnableEarlyExit {
		ctx = s.addEarlyTerminationContext(ctx, rootPath)
	}

	startTime := time.Now()

	absRoot, err := filepath.Abs(rootPath)
	if err != nil {
		return nil, fmt.Errorf("failed to get absolute path: %w", err)
	}

	stats := make(map[string]*LanguageStats)
	var totalFiles int
	var scanMutex sync.Mutex

	err = s.scanDirectoryRecursive(ctx, absRoot, 0, stats, &totalFiles, &scanMutex)
	if err != nil {
		return nil, fmt.Errorf("scan failed: %w", err)
	}

	if len(stats) == 0 {
		return &MultiLanguageProjectInfo{
			ProjectType:    "empty",
			RootPath:       absRoot,
			Languages:      make(map[string]*LanguageContext),
			WorkspaceRoots: make(map[string]string),
			BuildFiles:     []string{},
			ConfigFiles:    []string{},
			TotalFileCount: totalFiles,
			ScanDepth:      s.MaxDepth,
			ScanDuration:   time.Since(startTime),
			DetectedAt:     time.Now(),
			Metadata:       make(map[string]interface{}),
		}, nil
	}

	rankings := s.calculateLanguagePriorities(stats)
	projectType := s.identifyProjectType(rankings)

	var buildSystems []string
	var sourceDirs []string
	var configFiles []string

	for _, lang := range stats {
		buildSystems = append(buildSystems, lang.BuildFiles...)
		sourceDirs = append(sourceDirs, lang.SourceDirs...)
		configFiles = append(configFiles, lang.ConfigFiles...)
	}

	buildSystems = s.removeDuplicates(buildSystems)
	sourceDirs = s.removeDuplicates(sourceDirs)
	configFiles = s.removeDuplicates(configFiles)

	dominantLang := ""
	if len(rankings) > 0 {
		dominantLang = rankings[0].Language
	}

	// Convert to new structure format
	info := s.convertLegacyToNewFormat(rankings, absRoot, projectType, dominantLang,
		buildSystems, sourceDirs, configFiles, totalFiles, time.Since(startTime), s.MaxDepth, len(stats))

	return info, nil
}

func (s *ProjectLanguageScanner) scanDirectoryRecursive(ctx context.Context, dirPath string, depth int, stats map[string]*LanguageStats, totalFiles *int, mutex *sync.Mutex) error {
	select {
	case <-ctx.Done():
		return ctx.Err()
	default:
	}

	if depth > s.MaxDepth {
		return nil
	}

	mutex.Lock()
	if *totalFiles >= s.MaxFiles {
		mutex.Unlock()
		return nil
	}
	mutex.Unlock()

	if s.shouldIgnoreDirectory(filepath.Base(dirPath)) {
		return nil
	}
<<<<<<< HEAD
	
=======

>>>>>>> 0913298e
	err := filepath.WalkDir(dirPath, func(path string, d fs.DirEntry, err error) error {
		if err != nil {
			return nil // Continue on errors
		}

		select {
		case <-ctx.Done():
			return ctx.Err()
		default:
		}

		if path == dirPath {
			return nil
		}

		if d.IsDir() {
			if s.shouldIgnoreDirectory(d.Name()) {
				return filepath.SkipDir
			}

			relDepth := strings.Count(strings.TrimPrefix(path, dirPath), string(filepath.Separator))
			if relDepth >= s.MaxDepth {
				return filepath.SkipDir
			}
			return nil
		}

		mutex.Lock()
		if *totalFiles >= s.MaxFiles {
			mutex.Unlock()
			return filepath.SkipAll
		}
		*totalFiles++
		mutex.Unlock()

		s.analyzeFile(path, dirPath, stats, mutex)
		return nil
	})
<<<<<<< HEAD
	
=======

>>>>>>> 0913298e
	return err
}

func (s *ProjectLanguageScanner) analyzeFile(filePath, rootPath string, stats map[string]*LanguageStats, mutex *sync.Mutex) {
	fileName := filepath.Base(filePath)
	ext := filepath.Ext(fileName)

	// Check build files first
	if lang, exists := s.buildFiles[fileName]; exists {
		mutex.Lock()
		if stats[lang] == nil {
			stats[lang] = &LanguageStats{
				Language:    lang,
				Extensions:  make(map[string]int),
				BuildFiles:  []string{},
				ConfigFiles: []string{},
				SourceDirs:  []string{},
			}
		}
		stats[lang].BuildFiles = append(stats[lang].BuildFiles, filePath)
		mutex.Unlock()
		return
	}

	// Check config files
	if lang, exists := s.configFiles[fileName]; exists {
		mutex.Lock()
		if stats[lang] == nil {
			stats[lang] = &LanguageStats{
				Language:    lang,
				Extensions:  make(map[string]int),
				BuildFiles:  []string{},
				ConfigFiles: []string{},
				SourceDirs:  []string{},
			}
		}
		stats[lang].ConfigFiles = append(stats[lang].ConfigFiles, filePath)
		mutex.Unlock()
		return
	}

	// Check language by extension
	language := s.getFileLanguage(ext)
	if language == "" {
		return
	}

	fileInfo, err := filepath.Glob(filePath)
	if err != nil || len(fileInfo) == 0 {
		return
	}

	mutex.Lock()
	defer mutex.Unlock()

	if stats[language] == nil {
		stats[language] = &LanguageStats{
			Language:    language,
			Extensions:  make(map[string]int),
			BuildFiles:  []string{},
			ConfigFiles: []string{},
			SourceDirs:  []string{},
		}
	}

	stats[language].FileCount++
	stats[language].Extensions[ext]++

	// Check if it's a test file
	if s.isTestFile(fileName, filePath) {
		stats[language].TestFiles++
	}

	// Track source directories
	relPath, _ := filepath.Rel(rootPath, filePath)
	dirName := filepath.Dir(relPath)
	if s.isSourceDirectory(dirName) {
		found := false
		for _, existingDir := range stats[language].SourceDirs {
			if existingDir == dirName {
				found = true
				break
			}
		}
		if !found {
			stats[language].SourceDirs = append(stats[language].SourceDirs, dirName)
		}
	}
}

func (s *ProjectLanguageScanner) getFileLanguage(extension string) string {
	for lang, pattern := range s.langPatterns {
		for _, ext := range pattern.Extensions {
			if ext == extension {
				return lang
			}
		}
	}
	return ""
}

func (s *ProjectLanguageScanner) isTestFile(fileName, filePath string) bool {
	lowerName := strings.ToLower(fileName)
	lowerPath := strings.ToLower(filePath)

	// Check common test patterns
	testIndicators := []string{
		"_test.", ".test.", "_spec.", ".spec.",
		"test_", "spec_", "tests/", "test/", "__tests__/",
		"testing/", "spec/", "specs/",
	}

	for _, indicator := range testIndicators {
		if strings.Contains(lowerName, indicator) || strings.Contains(lowerPath, indicator) {
			return true
		}
	}

	return false
}

func (s *ProjectLanguageScanner) isSourceDirectory(dirPath string) bool {
	lowerDir := strings.ToLower(dirPath)
	parts := strings.Split(lowerDir, string(filepath.Separator))

	for _, part := range parts {
		for _, sourceDir := range s.sourceDirs {
			if part == sourceDir {
				return true
			}
		}
	}
	return false
}

func (s *ProjectLanguageScanner) calculateLanguagePriorities(stats map[string]*LanguageStats) []LanguageRanking {
	var rankings []LanguageRanking

	for _, langStats := range stats {
		pattern := s.langPatterns[langStats.Language]
		if pattern == nil {
			continue
		}

		// Base score from file count
		baseScore := float64(langStats.FileCount) * pattern.BaseScore

		// Build file bonus
		buildWeight := float64(len(langStats.BuildFiles)) * pattern.BuildWeight

		// Source directory structure bonus
		structWeight := float64(len(langStats.SourceDirs)) * 2.0

		// Test files penalty (lower priority for test-heavy projects)
		testPenalty := 0.0
		if langStats.FileCount > 0 {
			testRatio := float64(langStats.TestFiles) / float64(langStats.FileCount)
			if testRatio > 0.5 {
				testPenalty = baseScore * 0.1
			}
		}

		totalScore := baseScore + buildWeight + structWeight - testPenalty

		// Calculate confidence based on multiple indicators
		confidence := 0.0
		if langStats.FileCount > 0 {
			confidence += 0.3
		}
		if len(langStats.BuildFiles) > 0 {
			confidence += 0.4
		}
		if len(langStats.SourceDirs) > 0 {
			confidence += 0.3
		}

		rankings = append(rankings, LanguageRanking{
			Language:   langStats.Language,
			Score:      int(totalScore),
			Confidence: confidence,
			Context:    nil, // Will be populated later
		})
	}

	// Sort by score descending
	sort.Slice(rankings, func(i, j int) bool {
		return rankings[i].Score > rankings[j].Score
	})

	return rankings
}

func (s *ProjectLanguageScanner) identifyProjectType(languages []LanguageRanking) string {
	if len(languages) == 0 {
		return "empty"
	}

	if len(languages) == 1 {
		return PROJECT_TYPE_SINGLE_LANGUAGE
	}

	// Calculate language distribution
	totalScore := 0
	for _, lang := range languages {
		totalScore += lang.Score
	}

	if totalScore == 0 {
		return StateStringUnknown
	}

	dominantRatio := float64(languages[0].Score) / float64(totalScore)

	// Single language project if one language dominates (>90%)
	if dominantRatio > 0.9 {
		return PROJECT_TYPE_SINGLE_LANGUAGE
	}

	// Check for common patterns
	langNames := make([]string, len(languages))
	for i, lang := range languages {
		langNames[i] = lang.Language
	}

	// Frontend-backend pattern
	if s.hasFrontendBackendPattern(langNames) {
		return "frontend-backend"
	}

	// Microservices pattern (multiple languages with build systems)
	if len(languages) >= 3 {
		buildSystemCount := 0
		for _, lang := range languages {
			if lang.Score > 0 { // Use Score as a proxy for build system presence
				buildSystemCount++
			}
		}
		if buildSystemCount >= 2 {
			return "microservices"
		}
	}

	// Monorepo pattern (multiple languages, clear separation)
	if len(languages) >= 2 && dominantRatio < 0.7 {
		return "monorepo"
	}

	// Multi-language (languages intermixed)
	return "multi-language"
}

func (s *ProjectLanguageScanner) hasFrontendBackendPattern(languages []string) bool {
	frontendLangs := map[string]bool{
		"javascript": true, "typescript": true, "html": true, "css": true,
	}
	backendLangs := map[string]bool{
		"go": true, "python": true, "java": true, "csharp": true,
		"rust": true, "php": true, "ruby": true,
	}

	hasFrontend := false
	hasBackend := false

	for _, lang := range languages {
		if frontendLangs[lang] {
			hasFrontend = true
		}
		if backendLangs[lang] {
			hasBackend = true
		}
	}

	return hasFrontend && hasBackend
}

func (s *ProjectLanguageScanner) shouldIgnoreDirectory(dirName string) bool {
	lowerDir := strings.ToLower(dirName)

	for _, pattern := range s.IgnorePatterns {
		lowerPattern := strings.ToLower(pattern)
		if strings.HasPrefix(lowerPattern, "*") {
			suffix := strings.TrimPrefix(lowerPattern, "*")
			if strings.HasSuffix(lowerDir, suffix) {
				return true
			}
		} else if strings.HasSuffix(lowerPattern, "*") {
			prefix := strings.TrimSuffix(lowerPattern, "*")
			if strings.HasPrefix(lowerDir, prefix) {
				return true
			}
		} else if lowerDir == lowerPattern {
			return true
		}
	}

	// Additional dynamic ignores for large directories
	if strings.HasPrefix(dirName, ".") && len(dirName) > 1 {
		return true
	}

	return false
}

func (s *ProjectLanguageScanner) removeDuplicates(slice []string) []string {
	keys := make(map[string]bool)
	var result []string

	for _, item := range slice {
		if !keys[item] {
			keys[item] = true
			result = append(result, item)
		}
	}

	return result
}

// Additional utility methods for integration

func (s *ProjectLanguageScanner) SetMaxDepth(depth int) {
	if depth > 0 && depth <= 10 {
		s.MaxDepth = depth
	}
}

func (s *ProjectLanguageScanner) SetFileSizeLimit(limit int64) {
	if limit > 0 {
		s.FileSizeLimit = limit
	}
}

func (s *ProjectLanguageScanner) SetMaxFiles(maxFiles int) {
	if maxFiles > 0 {
		s.MaxFiles = maxFiles
	}
}

func (s *ProjectLanguageScanner) AddIgnorePattern(pattern string) {
	s.IgnorePatterns = append(s.IgnorePatterns, pattern)
}

func (s *ProjectLanguageScanner) GetSupportedLanguages() []string {
	var languages []string
	for lang := range s.langPatterns {
		languages = append(languages, lang)
	}
	sort.Strings(languages)
	return languages
}

func (s *ProjectLanguageScanner) ValidateConfiguration() error {
	if s.MaxDepth <= 0 || s.MaxDepth > 10 {
		return fmt.Errorf("max depth must be between 1 and 10, got %d", s.MaxDepth)
	}

	if s.FileSizeLimit <= 0 {
		return fmt.Errorf("file size limit must be positive, got %d", s.FileSizeLimit)
	}

	if s.MaxFiles <= 0 {
		return fmt.Errorf("max files must be positive, got %d", s.MaxFiles)
	}

	if s.Timeout <= 0 {
		return fmt.Errorf("timeout must be positive, got %v", s.Timeout)
	}

	return nil
}

// =============================================================================
// MultiLanguageProjectInfo Utility Methods
// =============================================================================

// GetPrimaryLanguages returns languages with priority >= 80
func (info *MultiLanguageProjectInfo) GetPrimaryLanguages() []string {
	var primary []string
	for _, ctx := range info.Languages {
		if ctx.Priority >= 80 {
			primary = append(primary, ctx.Language)
		}
	}
	sort.Strings(primary)
	return primary
}

// GetSecondaryLanguages returns languages with priority between 40 and 79
func (info *MultiLanguageProjectInfo) GetSecondaryLanguages() []string {
	var secondary []string
	for _, ctx := range info.Languages {
		if ctx.Priority >= 40 && ctx.Priority < 80 {
			secondary = append(secondary, ctx.Language)
		}
	}
	sort.Strings(secondary)
	return secondary
}

// HasLanguage checks if a specific language is detected in the project
func (info *MultiLanguageProjectInfo) HasLanguage(language string) bool {
	_, exists := info.Languages[language]
	return exists
}

// GetLanguageContext returns the language context for a specific language
func (info *MultiLanguageProjectInfo) GetLanguageContext(language string) *LanguageContext {
	return info.Languages[language]
}

// GetRecommendedLSPServers returns a list of recommended LSP servers based on detected languages
func (info *MultiLanguageProjectInfo) GetRecommendedLSPServers() []string {
	var servers []string
	serverSet := make(map[string]bool)

	for _, ctx := range info.Languages {
		if ctx.LSPServerName != "" && !serverSet[ctx.LSPServerName] {
			servers = append(servers, ctx.LSPServerName)
			serverSet[ctx.LSPServerName] = true
		}
	}

	sort.Strings(servers)
	return servers
}

// GetWorkspaceRoot returns the appropriate workspace root for a language
func (info *MultiLanguageProjectInfo) GetWorkspaceRoot(language string) string {
	if root, exists := info.WorkspaceRoots[language]; exists {
		return root
	}
	return info.RootPath
}

// IsMonorepo determines if the project is a monorepo
func (info *MultiLanguageProjectInfo) IsMonorepo() bool {
	return info.ProjectType == config.ProjectTypeMonorepo
}

// IsPolyglot determines if the project uses multiple programming languages
func (info *MultiLanguageProjectInfo) IsPolyglot() bool {
	return len(info.Languages) > 1
}

// ToProjectContext converts MultiLanguageProjectInfo to legacy ProjectContext for backward compatibility
func (info *MultiLanguageProjectInfo) ToProjectContext() *config.ProjectContext {
	languages := make([]config.LanguageInfo, 0, len(info.Languages))
	requiredLSPs := make([]string, 0)
	lspSet := make(map[string]bool)

	for _, ctx := range info.Languages {
		langInfo := config.LanguageInfo{
			Language:     ctx.Language,
			FilePatterns: ctx.FileExtensions,
			FileCount:    ctx.FileCount,
			RootMarkers:  ctx.BuildFiles,
		}
		languages = append(languages, langInfo)

		if ctx.LSPServerName != "" && !lspSet[ctx.LSPServerName] {
			requiredLSPs = append(requiredLSPs, ctx.LSPServerName)
			lspSet[ctx.LSPServerName] = true
		}
	}

	return &config.ProjectContext{
		ProjectType:   info.ProjectType,
		RootDirectory: info.RootPath,
		WorkspaceRoot: info.GetWorkspaceRoot(info.DominantLanguage),
		Languages:     languages,
		RequiredLSPs:  requiredLSPs,
		DetectedAt:    info.DetectedAt,
		Metadata:      info.Metadata,
	}
}

// String provides a human-readable representation of the project info
func (info *MultiLanguageProjectInfo) String() string {
	var sb strings.Builder
	sb.WriteString(fmt.Sprintf("Project: %s (%s)\n", info.RootPath, info.ProjectType))
	sb.WriteString(fmt.Sprintf("Dominant Language: %s\n", info.DominantLanguage))
	sb.WriteString(fmt.Sprintf("Languages Found: %d\n", len(info.Languages)))

	for lang, ctx := range info.Languages {
		sb.WriteString(fmt.Sprintf("  - %s: %d files, priority %d, confidence %.2f\n",
			lang, ctx.FileCount, ctx.Priority, ctx.Confidence))
		if ctx.Framework != "" {
			sb.WriteString(fmt.Sprintf("    Framework: %s", ctx.Framework))
			if ctx.Version != "" {
				sb.WriteString(fmt.Sprintf(" (%s)", ctx.Version))
			}
			sb.WriteString("\n")
		}
	}

	sb.WriteString(fmt.Sprintf("Total Files: %d\n", info.TotalFileCount))
	sb.WriteString(fmt.Sprintf("Scan Duration: %v\n", info.ScanDuration))
	return sb.String()
}

// Validate validates the MultiLanguageProjectInfo structure
func (info *MultiLanguageProjectInfo) Validate() error {
	if info.RootPath == "" {
		return &ProjectDetectionError{
			Type:    "validation",
			Message: "root path cannot be empty",
		}
	}

	if !filepath.IsAbs(info.RootPath) {
		return &ProjectDetectionError{
			Type:    "validation",
			Message: "root path must be absolute",
			Path:    info.RootPath,
		}
	}

	if info.ProjectType == "" {
		return &ProjectDetectionError{
			Type:    "validation",
			Message: "project type cannot be empty",
		}
	}

	validTypes := map[string]bool{
		config.ProjectTypeSingle:          true,
		config.ProjectTypeMulti:           true,
		config.ProjectTypeMonorepo:        true,
		config.ProjectTypeWorkspace:       true,
		config.ProjectTypeFrontendBackend: true,
		config.ProjectTypeMicroservices:   true,
		config.ProjectTypePolyglot:        true,
		config.ProjectTypeEmpty:           true,
		config.ProjectTypeUnknown:         true,
	}

	if !validTypes[info.ProjectType] {
		return &ProjectDetectionError{
			Type:    "validation",
			Message: fmt.Sprintf("invalid project type: %s", info.ProjectType),
		}
	}

	if info.Languages == nil {
		info.Languages = make(map[string]*LanguageContext)
	}

	if info.WorkspaceRoots == nil {
		info.WorkspaceRoots = make(map[string]string)
	}

	if info.Metadata == nil {
		info.Metadata = make(map[string]interface{})
	}

	// Validate language contexts
	for lang, ctx := range info.Languages {
		if err := ctx.Validate(); err != nil {
			return &ProjectDetectionError{
				Type:    "validation",
				Message: fmt.Sprintf("language context validation failed for %s: %v", lang, err),
				Context: lang,
			}
		}
	}

	if info.DetectedAt.IsZero() {
		return &ProjectDetectionError{
			Type:    "validation",
			Message: "detected_at timestamp cannot be zero",
		}
	}

	return nil
}

// =============================================================================
// LanguageContext Utility Methods
// =============================================================================

// GetMainSourcePath returns the primary source directory for the language
func (ctx *LanguageContext) GetMainSourcePath() string {
	if len(ctx.SourcePaths) > 0 {
		return ctx.SourcePaths[0]
	}
	return ""
}

// GetMainTestPath returns the primary test directory for the language
func (ctx *LanguageContext) GetMainTestPath() string {
	if len(ctx.TestPaths) > 0 {
		return ctx.TestPaths[0]
	}
	return ""
}

// HasFramework checks if a framework is detected for this language
func (ctx *LanguageContext) HasFramework() bool {
	return ctx.Framework != ""
}

// GetPreferredServerConfig returns the preferred server configuration for this language
func (ctx *LanguageContext) GetPreferredServerConfig() *config.ServerConfig {
	if ctx.LSPServerName == "" {
		return nil
	}

	// This would be enhanced to return actual server config based on LSPServerName
	// For now, return a basic config structure
	return &config.ServerConfig{
		Name:        ctx.LSPServerName,
		Languages:   []string{ctx.Language},
		RootMarkers: ctx.BuildFiles,
	}
}

// EstimateProjectSize estimates the project size based on file count and structure
func (ctx *LanguageContext) EstimateProjectSize() string {
	totalFiles := ctx.FileCount + ctx.TestFileCount

	if totalFiles < 50 {
		return "small"
	} else if totalFiles < 500 {
		return "medium"
	} else {
		return "large"
	}
}

// GetDependencyLanguages returns languages this language depends on
func (ctx *LanguageContext) GetDependencyLanguages() []string {
	return ctx.Dependencies
}

// Validate validates the LanguageContext structure
func (ctx *LanguageContext) Validate() error {
	if ctx.Language == "" {
		return fmt.Errorf("language cannot be empty")
	}

	if ctx.RootPath != "" && !filepath.IsAbs(ctx.RootPath) {
		return fmt.Errorf("root path must be absolute: %s", ctx.RootPath)
	}

	if ctx.FileCount < 0 {
		return fmt.Errorf("file count cannot be negative: %d", ctx.FileCount)
	}

	if ctx.TestFileCount < 0 {
		return fmt.Errorf("test file count cannot be negative: %d", ctx.TestFileCount)
	}

	if ctx.Priority < 0 || ctx.Priority > 100 {
		return fmt.Errorf("priority must be between 0 and 100: %d", ctx.Priority)
	}

	if ctx.Confidence < 0.0 || ctx.Confidence > 1.0 {
		return fmt.Errorf("confidence must be between 0.0 and 1.0: %f", ctx.Confidence)
	}

	if ctx.BuildFiles == nil {
		ctx.BuildFiles = []string{}
	}

	if ctx.ConfigFiles == nil {
		ctx.ConfigFiles = []string{}
	}

	if ctx.SourcePaths == nil {
		ctx.SourcePaths = []string{}
	}

	if ctx.TestPaths == nil {
		ctx.TestPaths = []string{}
	}

	if ctx.FileExtensions == nil {
		ctx.FileExtensions = []string{}
	}

	if ctx.Dependencies == nil {
		ctx.Dependencies = []string{}
	}

	if ctx.Metadata == nil {
		ctx.Metadata = make(map[string]interface{})
	}

	return nil
}

// =============================================================================
// Framework Detection
// =============================================================================

// FrameworkDetector handles framework detection for different languages
type FrameworkDetector struct {
	frameworkPatterns map[string][]FrameworkPattern
}

// FrameworkPattern defines patterns for detecting frameworks
type FrameworkPattern struct {
	Name           string
	Language       string
	ConfigFiles    []string
	PackageFiles   []string
	Dependencies   []string
	DirectoryHints []string
	ContentHints   map[string][]string // file -> content patterns
	Confidence     float64
}

// NewFrameworkDetector creates a new framework detector with predefined patterns
func NewFrameworkDetector() *FrameworkDetector {
	detector := &FrameworkDetector{
		frameworkPatterns: make(map[string][]FrameworkPattern),
	}
	detector.initializeFrameworkPatterns()
	return detector
}

// initializeFrameworkPatterns sets up framework detection patterns
func (fd *FrameworkDetector) initializeFrameworkPatterns() {
	patterns := []FrameworkPattern{
		// JavaScript/TypeScript Frameworks
		{
			Name:           "React",
			Language:       "javascript",
			PackageFiles:   []string{"package.json"},
			Dependencies:   []string{"react", "@types/react"},
			DirectoryHints: []string{"src/components", "public"},
			ContentHints: map[string][]string{
				"package.json": {"\"react\":", "\"@types/react\":"},
			},
			Confidence: 0.9,
		},
		{
			Name:           "React",
			Language:       "typescript",
			PackageFiles:   []string{"package.json", "tsconfig.json"},
			Dependencies:   []string{"react", "@types/react", "typescript"},
			DirectoryHints: []string{"src/components", "public"},
			ContentHints: map[string][]string{
				"package.json":  {"\"react\":", "\"typescript\":"},
				"tsconfig.json": {"\"jsx\":", "\"react\""},
			},
			Confidence: 0.95,
		},
		{
			Name:           "Vue.js",
			Language:       "javascript",
			PackageFiles:   []string{"package.json"},
			Dependencies:   []string{"vue", "@vue/cli"},
			DirectoryHints: []string{"src/components", "src/views"},
			ContentHints: map[string][]string{
				"package.json": {"\"vue\":", "\"@vue/"},
			},
			Confidence: 0.9,
		},
		{
			Name:           "Angular",
			Language:       "typescript",
			ConfigFiles:    []string{"angular.json", ".angular-cli.json"},
			PackageFiles:   []string{"package.json"},
			Dependencies:   []string{"@angular/core", "@angular/cli"},
			DirectoryHints: []string{"src/app", "src/environments"},
			ContentHints: map[string][]string{
				"package.json": {"\"@angular/core\":", "\"@angular/cli\":"},
			},
			Confidence: 0.95,
		},
		{
			Name:           "Next.js",
			Language:       "javascript",
			ConfigFiles:    []string{"next.config.js", "next.config.ts"},
			PackageFiles:   []string{"package.json"},
			Dependencies:   []string{"next", "react"},
			DirectoryHints: []string{"pages", "app", "public"},
			ContentHints: map[string][]string{
				"package.json": {"\"next\":", "\"scripts\".*\"dev\".*\"next\""},
			},
			Confidence: 0.9,
		},
		{
			Name:           "Express.js",
			Language:       "javascript",
			PackageFiles:   []string{"package.json"},
			Dependencies:   []string{"express"},
			DirectoryHints: []string{"routes", "middleware"},
			ContentHints: map[string][]string{
				"package.json": {"\"express\":"},
			},
			Confidence: 0.8,
		},

		// Python Frameworks
		{
			Name:           "Django",
			Language:       "python",
			ConfigFiles:    []string{"manage.py", "settings.py"},
			PackageFiles:   []string{"requirements.txt", "pyproject.toml", "Pipfile"},
			Dependencies:   []string{"Django", "django"},
			DirectoryHints: []string{"apps", "templates", "static"},
			ContentHints: map[string][]string{
				"requirements.txt": {"Django", "django"},
				"manage.py":        {"django.core.management"},
			},
			Confidence: 0.95,
		},
		{
			Name:           "Flask",
			Language:       "python",
			PackageFiles:   []string{"requirements.txt", "pyproject.toml"},
			Dependencies:   []string{"Flask", "flask"},
			DirectoryHints: []string{"templates", "static"},
			ContentHints: map[string][]string{
				"requirements.txt": {"Flask", "flask"},
			},
			Confidence: 0.8,
		},
		{
			Name:         "FastAPI",
			Language:     "python",
			PackageFiles: []string{"requirements.txt", "pyproject.toml"},
			Dependencies: []string{"fastapi", "uvicorn"},
			ContentHints: map[string][]string{
				"requirements.txt": {"fastapi", "uvicorn"},
			},
			Confidence: 0.85,
		},

		// Go Frameworks
		{
			Name:         "Gin",
			Language:     "go",
			PackageFiles: []string{"go.mod"},
			Dependencies: []string{"github.com/gin-gonic/gin"},
			ContentHints: map[string][]string{
				"go.mod": {"github.com/gin-gonic/gin"},
			},
			Confidence: 0.9,
		},
		{
			Name:         "Echo",
			Language:     "go",
			PackageFiles: []string{"go.mod"},
			Dependencies: []string{"github.com/labstack/echo"},
			ContentHints: map[string][]string{
				"go.mod": {"github.com/labstack/echo"},
			},
			Confidence: 0.9,
		},
		{
			Name:         "Fiber",
			Language:     "go",
			PackageFiles: []string{"go.mod"},
			Dependencies: []string{"github.com/gofiber/fiber"},
			ContentHints: map[string][]string{
				"go.mod": {"github.com/gofiber/fiber"},
			},
			Confidence: 0.9,
		},

		// Java Frameworks
		{
			Name:           "Spring Boot",
			Language:       "java",
			ConfigFiles:    []string{"application.properties", "application.yml"},
			PackageFiles:   []string{"pom.xml", "build.gradle"},
			Dependencies:   []string{"spring-boot-starter", "org.springframework.boot"},
			DirectoryHints: []string{"src/main/java", "src/main/resources"},
			ContentHints: map[string][]string{
				"pom.xml":      {"spring-boot-starter", "org.springframework.boot"},
				"build.gradle": {"spring-boot-starter", "org.springframework.boot"},
			},
			Confidence: 0.95,
		},
		{
			Name:         "Micronaut",
			Language:     "java",
			ConfigFiles:  []string{"application.yml", "bootstrap.yml"},
			PackageFiles: []string{"pom.xml", "build.gradle"},
			Dependencies: []string{"micronaut-core", "io.micronaut"},
			ContentHints: map[string][]string{
				"pom.xml":      {"micronaut-core", "io.micronaut"},
				"build.gradle": {"micronaut-core", "io.micronaut"},
			},
			Confidence: 0.9,
		},

		// Rust Frameworks
		{
			Name:         "Axum",
			Language:     "rust",
			PackageFiles: []string{"Cargo.toml"},
			Dependencies: []string{"axum", "tokio"},
			ContentHints: map[string][]string{
				"Cargo.toml": {"axum =", "tokio ="},
			},
			Confidence: 0.9,
		},
		{
			Name:         "Actix",
			Language:     "rust",
			PackageFiles: []string{"Cargo.toml"},
			Dependencies: []string{"actix-web"},
			ContentHints: map[string][]string{
				"Cargo.toml": {"actix-web ="},
			},
			Confidence: 0.9,
		},
	}

	// Group patterns by language
	for _, pattern := range patterns {
		fd.frameworkPatterns[pattern.Language] = append(fd.frameworkPatterns[pattern.Language], pattern)
	}
}

// DetectFrameworks detects frameworks for a language context
func (fd *FrameworkDetector) DetectFrameworks(ctx *LanguageContext, projectRoot string) []Framework {
	patterns, exists := fd.frameworkPatterns[ctx.Language]
	if !exists {
		return []Framework{}
	}

	var detected []Framework

	for _, pattern := range patterns {
		if framework := fd.matchPattern(pattern, ctx, projectRoot); framework != nil {
			detected = append(detected, *framework)
		}
	}

	// Sort by confidence (highest first)
	sort.Slice(detected, func(i, j int) bool {
		return detected[i].Confidence > detected[j].Confidence
	})

	return detected
}

// matchPattern checks if a framework pattern matches the language context
func (fd *FrameworkDetector) matchPattern(pattern FrameworkPattern, ctx *LanguageContext, projectRoot string) *Framework {
	confidence := 0.0
	var configFile string

	// Check config files
	for _, configFileName := range pattern.ConfigFiles {
		for _, ctxConfig := range ctx.ConfigFiles {
			if strings.Contains(ctxConfig, configFileName) {
				confidence += 0.3
				if configFile == "" {
					configFile = ctxConfig
				}
				break
			}
		}
	}

	// Check package files and their content
	for _, packageFileName := range pattern.PackageFiles {
		for _, ctxConfig := range append(ctx.ConfigFiles, ctx.BuildFiles...) {
			if strings.Contains(ctxConfig, packageFileName) {
				confidence += 0.2

				// Check content hints if available
				if contentHints, exists := pattern.ContentHints[packageFileName]; exists {
					if fd.checkFileContent(ctxConfig, contentHints) {
						confidence += 0.4
					}
				}
				break
			}
		}
	}

	// Check directory hints
	for _, dirHint := range pattern.DirectoryHints {
		for _, sourcePath := range ctx.SourcePaths {
			if strings.Contains(sourcePath, dirHint) {
				confidence += 0.1
				break
			}
		}
	}

	// Only consider it a match if confidence is above threshold
	if confidence >= 0.5 {
		return &Framework{
			Name:       pattern.Name,
			Language:   pattern.Language,
			ConfigFile: configFile,
			Confidence: confidence,
			Metadata: map[string]interface{}{
				"detection_method":   "pattern_matching",
				"pattern_confidence": pattern.Confidence,
			},
		}
	}

	return nil
}

// checkFileContent checks if file contains any of the content hints
func (fd *FrameworkDetector) checkFileContent(filePath string, hints []string) bool {
	// This is a simplified implementation
	// In a real implementation, you would read the file and check for patterns
	for _, hint := range hints {
		// For now, just check if the hint pattern suggests a match
		// In practice, you'd read the file content and use regex matching
		if strings.Contains(strings.ToLower(filePath), strings.ToLower(hint)) {
			return true
		}
	}
	return false
}

// =============================================================================
// Dependency Analysis
// =============================================================================

// DependencyAnalyzer analyzes cross-language dependencies
type DependencyAnalyzer struct {
	sharedConfigPatterns map[string][]string
	apiBoundaryPatterns  map[string][]string
}

// NewDependencyAnalyzer creates a new dependency analyzer
func NewDependencyAnalyzer() *DependencyAnalyzer {
	return &DependencyAnalyzer{
		sharedConfigPatterns: map[string][]string{
			"docker":     {"Dockerfile", "docker-compose.yml", ".dockerignore"},
			"kubernetes": {"*.yaml", "*.yml", "kustomization.yaml"},
			"terraform":  {"*.tf", "terraform.tfvars"},
			"make":       {"Makefile", "makefile"},
			"ci":         {".github/workflows", ".gitlab-ci.yml", "Jenkinsfile", ".travis.yml"},
		},
		apiBoundaryPatterns: map[string][]string{
			"openapi":  {"openapi.yaml", "swagger.yaml", "api.yaml"},
			"graphql":  {"schema.graphql", "*.graphql"},
			"protobuf": {"*.proto"},
			"rest":     {"api/", "endpoints/", "routes/"},
		},
	}
}

// AnalyzeDependencies analyzes dependencies between languages in the project
func (da *DependencyAnalyzer) AnalyzeDependencies(info *MultiLanguageProjectInfo) {
	// Analyze shared configuration files
	sharedConfigs := da.findSharedConfigurations(info)

	// Analyze API boundaries
	apiBoundaries := da.findAPIBoundaries(info)

	// Update language contexts with dependency information
	for _, ctx := range info.Languages {
		ctx.Dependencies = da.calculateDependencies(ctx, info, sharedConfigs, apiBoundaries)
	}

	// Add dependency metadata
	if info.Metadata == nil {
		info.Metadata = make(map[string]interface{})
	}
	info.Metadata["shared_configurations"] = sharedConfigs
	info.Metadata["api_boundaries"] = apiBoundaries
	info.Metadata["dependency_analysis"] = map[string]interface{}{
		"analyzed_at":       time.Now(),
		"has_shared_build":  len(sharedConfigs["build"]) > 0,
		"has_api_contracts": len(apiBoundaries) > 0,
	}
}

// findSharedConfigurations identifies shared configuration files
func (da *DependencyAnalyzer) findSharedConfigurations(info *MultiLanguageProjectInfo) map[string][]string {
	shared := make(map[string][]string)

	// Check build files and config files for shared patterns
	allFiles := append(info.BuildFiles, info.ConfigFiles...)

	for category, patterns := range da.sharedConfigPatterns {
		for _, file := range allFiles {
			fileName := filepath.Base(file)
			for _, pattern := range patterns {
				if matched, _ := filepath.Match(pattern, fileName); matched {
					shared[category] = append(shared[category], file)
				}
			}
		}
	}

	return shared
}

// findAPIBoundaries identifies API boundary definitions
func (da *DependencyAnalyzer) findAPIBoundaries(info *MultiLanguageProjectInfo) map[string][]string {
	boundaries := make(map[string][]string)

	allFiles := append(info.BuildFiles, info.ConfigFiles...)

	for category, patterns := range da.apiBoundaryPatterns {
		for _, file := range allFiles {
			fileName := filepath.Base(file)
			dirName := filepath.Dir(file)

			for _, pattern := range patterns {
				if matched, _ := filepath.Match(pattern, fileName); matched {
					boundaries[category] = append(boundaries[category], file)
				} else if strings.Contains(dirName, strings.TrimSuffix(pattern, "/")) {
					boundaries[category] = append(boundaries[category], file)
				}
			}
		}
	}

	return boundaries
}

// calculateDependencies calculates dependencies for a language context
func (da *DependencyAnalyzer) calculateDependencies(ctx *LanguageContext, info *MultiLanguageProjectInfo, sharedConfigs, apiBoundaries map[string][]string) []string {
	var dependencies []string
	depSet := make(map[string]bool)

	// Check for shared build systems
	if len(sharedConfigs["docker"]) > 0 {
		// Languages that share Docker configuration likely depend on each other
		for lang := range info.Languages {
			if lang != ctx.Language && !depSet[lang] {
				dependencies = append(dependencies, lang)
				depSet[lang] = true
			}
		}
	}

	// Check for API boundaries that suggest service communication
	if len(apiBoundaries["rest"]) > 0 || len(apiBoundaries["graphql"]) > 0 {
		// If there are REST/GraphQL APIs, frontend languages depend on backend languages
		frontendLangs := map[string]bool{"javascript": true, "typescript": true}
		backendLangs := map[string]bool{"go": true, "python": true, "java": true, "rust": true}

		if frontendLangs[ctx.Language] {
			for lang := range info.Languages {
				if backendLangs[lang] && !depSet[lang] {
					dependencies = append(dependencies, lang)
					depSet[lang] = true
				}
			}
		}
	}

	// Check for shared libraries or modules (simplified heuristic)
	if len(info.Languages) >= 2 && len(info.Languages) <= 4 {
		// For small multi-language projects, assume some level of interdependency
		for lang := range info.Languages {
			if lang != ctx.Language && len(dependencies) < 2 && !depSet[lang] {
				dependencies = append(dependencies, lang)
				depSet[lang] = true
			}
		}
	}

	return dependencies
}

// =============================================================================
// Enhanced Scanner Integration
// =============================================================================

// ScanProjectComprehensive performs comprehensive project analysis with framework detection and dependency analysis
func (s *ProjectLanguageScanner) ScanProjectComprehensive(rootPath string) (*MultiLanguageProjectInfo, error) {
	// Perform basic scan first
	basicInfo, err := s.ScanProject(rootPath)
	if err != nil {
		return nil, err
	}

	// Convert to comprehensive structure
	info := s.convertToComprehensiveInfo(basicInfo)

	// Perform framework detection
	frameworkDetector := NewFrameworkDetector()
	for _, ctx := range info.Languages {
		frameworks := frameworkDetector.DetectFrameworks(ctx, rootPath)
		if len(frameworks) > 0 {
			// Take the highest confidence framework
			ctx.Framework = frameworks[0].Name
			ctx.Version = frameworks[0].Version
			ctx.Metadata["detected_frameworks"] = frameworks
		}

		// Set recommended LSP server based on language and framework
		ctx.LSPServerName = s.getRecommendedLSPServer(ctx.Language, ctx.Framework)
	}

	// Perform dependency analysis
	dependencyAnalyzer := NewDependencyAnalyzer()
	dependencyAnalyzer.AnalyzeDependencies(info)

	// Validate the result
	if err := info.Validate(); err != nil {
		return nil, fmt.Errorf("comprehensive scan validation failed: %w", err)
	}

	return info, nil
}

// convertToComprehensiveInfo converts basic scan results to comprehensive structure
func (s *ProjectLanguageScanner) convertToComprehensiveInfo(basicInfo *MultiLanguageProjectInfo) *MultiLanguageProjectInfo {
	info := &MultiLanguageProjectInfo{
		RootPath:         basicInfo.RootPath,
		ProjectType:      basicInfo.ProjectType,
		DominantLanguage: basicInfo.DominantLanguage,
		Languages:        make(map[string]*LanguageContext),
		WorkspaceRoots:   make(map[string]string),
		BuildFiles:       basicInfo.BuildFiles,
		ConfigFiles:      basicInfo.ConfigFiles,
		TotalFileCount:   basicInfo.TotalFileCount,
		ScanDepth:        s.MaxDepth,
		ScanDuration:     basicInfo.ScanDuration,
		DetectedAt:       time.Now(),
		Metadata:         basicInfo.Metadata,
	}
<<<<<<< HEAD
	
	// Copy existing language contexts or create them if needed
	for langName, langCtx := range basicInfo.Languages {
		// Copy the existing context
		ctx := &LanguageContext{
			Language:       langCtx.Language,
			RootPath:       langCtx.RootPath,
			FileCount:      langCtx.FileCount,
			TestFileCount:  langCtx.TestFileCount,
			Priority:       langCtx.Priority,
			Confidence:     langCtx.Confidence,
			BuildFiles:     append([]string{}, langCtx.BuildFiles...),
			ConfigFiles:    append([]string{}, langCtx.ConfigFiles...),
			SourcePaths:    append([]string{}, langCtx.SourcePaths...),
			TestPaths:      append([]string{}, langCtx.TestPaths...),
			FileExtensions: append([]string{}, langCtx.FileExtensions...),
			Framework:      langCtx.Framework,
			Version:        langCtx.Version,
			LSPServerName:  langCtx.LSPServerName,
			Dependencies:   append([]string{}, langCtx.Dependencies...),
			Metadata:       make(map[string]interface{}),
		}
		
		// Copy metadata
		for k, v := range langCtx.Metadata {
			ctx.Metadata[k] = v
		}
		
		// Set workspace root (for now, same as project root)
		info.WorkspaceRoots[langName] = basicInfo.RootPath
		info.Languages[langName] = ctx
=======

	// Convert language contexts (basicInfo.Languages is already a map[string]*LanguageContext)
	for langName, langCtx := range basicInfo.Languages {
		// Set workspace root (for now, same as project root)
		info.WorkspaceRoots[langName] = basicInfo.RootPath
		info.Languages[langName] = langCtx
>>>>>>> 0913298e
	}

	return info
}

// getRecommendedLSPServer returns the recommended LSP server for a language/framework combination
func (s *ProjectLanguageScanner) getRecommendedLSPServer(language, framework string) string {
	serverMap := map[string]string{
		"go":         "gopls",
		"python":     "pylsp",
		"javascript": "typescript-language-server",
		"typescript": "typescript-language-server",
		"java":       "jdtls",
		"kotlin":     "kotlin-language-server",
		"rust":       "rust-analyzer",
		"cpp":        "clangd",
		"c":          "clangd",
		"csharp":     "omnisharp",
		"ruby":       "solargraph",
		"php":        "intelephense",
		"swift":      "sourcekit-lsp",
	}

	// Framework-specific overrides
	if framework != "" {
		frameworkServers := map[string]map[string]string{
			"javascript": {
				"React":   "typescript-language-server",
				"Vue.js":  "vetur",
				"Angular": "typescript-language-server",
			},
			"python": {
				"Django":  "pylsp",
				"Flask":   "pylsp",
				"FastAPI": "pylsp",
			},
		}

		if langServers, exists := frameworkServers[language]; exists {
			if server, exists := langServers[framework]; exists {
				return server
			}
		}
	}

	if server, exists := serverMap[language]; exists {
		return server
	}

	return ""
}

// =============================================================================
// Performance Optimization Methods
// =============================================================================

// tryFastPathDetection attempts fast detection for obvious single-language projects
func (s *ProjectLanguageScanner) tryFastPathDetection(rootPath string) (*MultiLanguageProjectInfo, bool) {
	// Check fast-path cache first
	s.fastPathMutex.RLock()
	if cached, exists := s.fastPathCache[rootPath]; exists {
		s.fastPathMutex.RUnlock()
		return cached, true
	}
	s.fastPathMutex.RUnlock()

	// Quick file system checks for obvious patterns
	if info, isFastPath := s.detectObviousPatterns(rootPath); isFastPath {
		// Cache the fast-path result
		s.fastPathMutex.Lock()
		s.fastPathCache[rootPath] = info
		s.fastPathMutex.Unlock()
		return info, true
	}

	return nil, false
}

// detectObviousPatterns checks for obvious single-language project patterns
func (s *ProjectLanguageScanner) detectObviousPatterns(rootPath string) (*MultiLanguageProjectInfo, bool) {
	// Check for Go project
	if s.hasFile(rootPath, "go.mod") {
		return s.createFastPathResult(rootPath, "go", "single-language", []string{"go.mod"}), true
	}

	// Check for Rust project
	if s.hasFile(rootPath, "Cargo.toml") {
		return s.createFastPathResult(rootPath, "rust", "single-language", []string{"Cargo.toml"}), true
	}

	// Check for Node.js project without TypeScript
	if s.hasFile(rootPath, "package.json") && !s.hasFile(rootPath, "tsconfig.json") {
		return s.createFastPathResult(rootPath, "javascript", "single-language", []string{"package.json"}), true
	}

	// Check for Python project
	if s.hasFile(rootPath, "setup.py") || s.hasFile(rootPath, "pyproject.toml") {
		var buildFiles []string
		if s.hasFile(rootPath, "setup.py") {
			buildFiles = append(buildFiles, "setup.py")
		}
		if s.hasFile(rootPath, "pyproject.toml") {
			buildFiles = append(buildFiles, "pyproject.toml")
		}
		return s.createFastPathResult(rootPath, "python", "single-language", buildFiles), true
	}

	// Check for Java project
	if s.hasFile(rootPath, "pom.xml") || s.hasFile(rootPath, "build.gradle") {
		var buildFiles []string
		if s.hasFile(rootPath, "pom.xml") {
			buildFiles = append(buildFiles, "pom.xml")
		}
		if s.hasFile(rootPath, "build.gradle") {
			buildFiles = append(buildFiles, "build.gradle")
		}
		return s.createFastPathResult(rootPath, "java", "single-language", buildFiles), true
	}

	return nil, false
}

// hasFile checks if a file exists in the root directory
func (s *ProjectLanguageScanner) hasFile(rootPath, filename string) bool {
	filePath := filepath.Join(rootPath, filename)
	_, err := os.Stat(filePath)
	return err == nil
}

// createFastPathResult creates a fast-path project info result
func (s *ProjectLanguageScanner) createFastPathResult(rootPath, language, projectType string, buildFiles []string) *MultiLanguageProjectInfo {
	ctx := &LanguageContext{
		Language:       language,
		RootPath:       rootPath,
		FileCount:      1, // Minimal estimate for fast path
		TestFileCount:  0,
		Priority:       100,  // High priority for obvious match
		Confidence:     0.95, // High confidence for fast path
		BuildFiles:     buildFiles,
		ConfigFiles:    []string{},
		SourcePaths:    []string{"src"},
		TestPaths:      []string{"test"},
		FileExtensions: s.getLanguageExtensions(language),
		Dependencies:   []string{},
		Metadata:       map[string]interface{}{"detection_method": "fast_path"},
	}

	languages := make(map[string]*LanguageContext)
	languages[language] = ctx

	workspaceRoots := make(map[string]string)
	workspaceRoots[language] = rootPath

	return &MultiLanguageProjectInfo{
		RootPath:         rootPath,
		ProjectType:      projectType,
		DominantLanguage: language,
		Languages:        languages,
		WorkspaceRoots:   workspaceRoots,
		BuildFiles:       buildFiles,
		ConfigFiles:      []string{},
		TotalFileCount:   1,
		ScanDepth:        1,
		ScanDuration:     time.Millisecond, // Very fast
		DetectedAt:       time.Now(),
		Metadata: map[string]interface{}{
			"detection_method": "fast_path",
			"scan_depth":       1,
			"file_limit":       s.MaxFiles,
			"languages_found":  1,
		},
	}
}

// getLanguageExtensions returns file extensions for a language
func (s *ProjectLanguageScanner) getLanguageExtensions(language string) []string {
	if pattern, exists := s.langPatterns[language]; exists {
		return pattern.Extensions
	}
	return []string{}
}

// addEarlyTerminationContext adds early termination logic to the context
func (s *ProjectLanguageScanner) addEarlyTerminationContext(ctx context.Context, rootPath string) context.Context {
	// Create a context that can be cancelled early based on project size estimation
	ctx, cancel := context.WithCancel(ctx)

	go func() {
		// Quick directory size estimation
		if s.estimateProjectSize(rootPath) < s.FastModeThreshold {
			// Small project, no need for early termination
			return
		}

		// For large projects, implement intelligent early termination
		// This is a placeholder for more sophisticated logic
		select {
		case <-time.After(s.Timeout / 2): // Terminate at half timeout for very large projects
			cancel()
		case <-ctx.Done():
			return
		}
	}()

	return ctx
}

// estimateProjectSize provides a quick estimate of project size
func (s *ProjectLanguageScanner) estimateProjectSize(rootPath string) int {
	// Quick estimation by counting top-level entries
	entries, err := os.ReadDir(rootPath)
	if err != nil {
		return 0
	}

	count := 0
	for _, entry := range entries {
		if !s.shouldIgnoreDirectory(entry.Name()) {
			count++
			if entry.IsDir() {
				count += 10 // Rough multiplier for directories
			}
		}
	}

	return count
}

// needsFullRescan determines if a full rescan is needed based on timestamp
func (s *ProjectLanguageScanner) needsFullRescan(rootPath string, lastScan time.Time) bool {
	// Check if critical files have been modified since last scan
	criticalFiles := []string{
		"go.mod", "Cargo.toml", "package.json", "pom.xml", "build.gradle",
		"setup.py", "pyproject.toml", "tsconfig.json",
	}

	for _, file := range criticalFiles {
		filePath := filepath.Join(rootPath, file)
		if info, err := os.Stat(filePath); err == nil {
			if info.ModTime().After(lastScan) {
				return true
			}
		}
	}

	return false
}

// convertLegacyToNewFormat converts legacy ranking format to new MultiLanguageProjectInfo format
func (s *ProjectLanguageScanner) convertLegacyToNewFormat(rankings []LanguageRanking, rootPath, projectType, dominantLang string, buildSystems, sourceDirs, configFiles []string, totalFiles int, scanDuration time.Duration, maxDepth, languagesFound int) *MultiLanguageProjectInfo {
	languages := make(map[string]*LanguageContext)
	workspaceRoots := make(map[string]string)

	for _, ranking := range rankings {
		ctx := &LanguageContext{
			Language:       ranking.Language,
			RootPath:       rootPath,
			FileCount:      1, // Default file count since ranking doesn't have FileCount
			TestFileCount:  0, // This would need to be calculated properly in a full implementation
			Priority:       ranking.Score,
			Confidence:     ranking.Confidence,
			BuildFiles:     []string{}, // This would need to be populated from the scan
			ConfigFiles:    []string{}, // This would need to be populated from the scan
			SourcePaths:    []string{}, // This would need to be populated from the scan
			TestPaths:      []string{}, // This would need to be populated from the scan
			FileExtensions: s.getLanguageExtensions(ranking.Language),
			Dependencies:   []string{},
			Metadata:       make(map[string]interface{}),
		}

		languages[ranking.Language] = ctx
		workspaceRoots[ranking.Language] = rootPath
	}

	return &MultiLanguageProjectInfo{
		RootPath:         rootPath,
		ProjectType:      projectType,
		DominantLanguage: dominantLang,
		Languages:        languages,
		WorkspaceRoots:   workspaceRoots,
		BuildFiles:       buildSystems,
		ConfigFiles:      configFiles,
		TotalFileCount:   totalFiles,
		ScanDepth:        maxDepth,
		ScanDuration:     scanDuration,
		DetectedAt:       time.Now(),
		Metadata: map[string]interface{}{
			"scan_depth":       maxDepth,
			"file_limit":       s.MaxFiles,
			"languages_found":  languagesFound,
			"detection_method": "full_scan",
		},
	}
}

// =============================================================================
// Cache Integration Methods
// =============================================================================

// SetCacheEnabled enables or disables caching
func (s *ProjectLanguageScanner) SetCacheEnabled(enabled bool) {
	s.EnableCache = enabled
	if enabled && s.Cache == nil {
		s.Cache = NewProjectCache()
	} else if !enabled && s.Cache != nil {
		s.Cache.Shutdown()
		s.Cache = nil
	}
}

// GetCacheStats returns cache statistics if caching is enabled
func (s *ProjectLanguageScanner) GetCacheStats() *ProjectCacheStats {
	if s.Cache != nil {
		stats := s.Cache.GetStats()
		return &stats
	}
	return nil
}

// InvalidateCache clears the cache for a specific project
func (s *ProjectLanguageScanner) InvalidateCache(rootPath string) {
	if s.Cache != nil {
		s.Cache.InvalidateProject(rootPath)
	}

	// Also clear fast-path cache
	s.fastPathMutex.Lock()
	delete(s.fastPathCache, rootPath)
	s.fastPathMutex.Unlock()
}

// ClearAllCaches clears all caches
func (s *ProjectLanguageScanner) ClearAllCaches() {
	if s.Cache != nil {
		s.Cache.InvalidateAll()
	}

	// Clear fast-path cache
	s.fastPathMutex.Lock()
	s.fastPathCache = make(map[string]*MultiLanguageProjectInfo)
	s.fastPathMutex.Unlock()
}

// Shutdown gracefully shuts down the scanner and all background processes
func (s *ProjectLanguageScanner) Shutdown() {
	if s.Cache != nil {
		s.Cache.Shutdown()
	}
}

// =============================================================================
// Performance Configuration Methods
// =============================================================================

// SetFastModeThreshold sets the threshold for switching to fast mode
func (s *ProjectLanguageScanner) SetFastModeThreshold(threshold int) {
	if threshold > 0 {
		s.FastModeThreshold = threshold
	}
}

// SetMaxConcurrentScans sets the maximum number of concurrent scans
func (s *ProjectLanguageScanner) SetMaxConcurrentScans(maxScans int) {
	if maxScans > 0 && maxScans <= 50 { // Reasonable upper limit
		s.MaxConcurrentScans = maxScans
	}
}

// SetEarlyExitEnabled enables or disables early termination
func (s *ProjectLanguageScanner) SetEarlyExitEnabled(enabled bool) {
	s.EnableEarlyExit = enabled
}

// GetPerformanceMetrics returns performance metrics for the scanner
func (s *ProjectLanguageScanner) GetPerformanceMetrics() map[string]interface{} {
	metrics := make(map[string]interface{})

	// Add cache metrics if available
	if s.Cache != nil {
		stats := s.Cache.GetStats()
		metrics["cache"] = map[string]interface{}{
			"hit_ratio":           stats.HitRatio,
			"total_entries":       stats.TotalEntries,
			"hit_count":           stats.HitCount,
			"miss_count":          stats.MissCount,
			"background_scans":    stats.BackgroundScans,
			"incremental_updates": stats.IncrementalUpdates,
			"average_access_time": stats.AverageAccessTime.String(),
			"cache_size_bytes":    stats.CacheSize,
		}
	}

	// Add fast-path cache metrics
	s.fastPathMutex.RLock()
	fastPathEntries := len(s.fastPathCache)
	s.fastPathMutex.RUnlock()

	metrics["fast_path"] = map[string]interface{}{
		"entries": fastPathEntries,
	}

	// Add configuration metrics
	metrics["configuration"] = map[string]interface{}{
		"max_depth":            s.MaxDepth,
		"max_files":            s.MaxFiles,
		"fast_mode_threshold":  s.FastModeThreshold,
		"max_concurrent_scans": s.MaxConcurrentScans,
		"early_exit_enabled":   s.EnableEarlyExit,
		"cache_enabled":        s.EnableCache,
		"timeout":              s.Timeout.String(),
	}

	return metrics
}

// =============================================================================
// Advanced Performance Optimizations
// =============================================================================

// BatchScanProjects scans multiple projects concurrently with controlled concurrency
func (s *ProjectLanguageScanner) BatchScanProjects(projectPaths []string) map[string]*MultiLanguageProjectInfo {
	results := make(map[string]*MultiLanguageProjectInfo)
	resultsMutex := sync.Mutex{}

	// Create semaphore for concurrency control
	semaphore := make(chan struct{}, s.MaxConcurrentScans)
	var wg sync.WaitGroup

	for _, path := range projectPaths {
		wg.Add(1)
		go func(projectPath string) {
			defer wg.Done()

			// Acquire semaphore
			semaphore <- struct{}{}
			defer func() { <-semaphore }()

			// Scan project
			info, err := s.ScanProjectCached(projectPath)
			if err == nil {
				resultsMutex.Lock()
				results[projectPath] = info
				resultsMutex.Unlock()
			}
		}(path)
	}

	wg.Wait()
	return results
}

// OptimizeForLargeMonorepos configures the scanner for optimal large monorepo performance
func (s *ProjectLanguageScanner) OptimizeForLargeMonorepos() {
	s.MaxDepth = 5     // Deeper scanning for monorepos
	s.MaxFiles = 50000 // Higher file limit
	s.EnableEarlyExit = true
	s.FastModeThreshold = 500   // Higher threshold for fast mode
	s.MaxConcurrentScans = 8    // More concurrent scans
	s.Timeout = 2 * time.Minute // Longer timeout

	// Enable caching if not already enabled
	if !s.EnableCache {
		s.SetCacheEnabled(true)
	}
}

// OptimizeForSmallProjects configures the scanner for optimal small project performance
func (s *ProjectLanguageScanner) OptimizeForSmallProjects() {
	s.MaxDepth = 3               // Standard depth
	s.MaxFiles = 1000            // Lower file limit
	s.EnableEarlyExit = false    // No need for early exit
	s.FastModeThreshold = 50     // Lower threshold for fast mode
	s.MaxConcurrentScans = 4     // Fewer concurrent scans
	s.Timeout = 10 * time.Second // Shorter timeout
}

// GetOptimalConfiguration returns optimal configuration based on project characteristics
func (s *ProjectLanguageScanner) GetOptimalConfiguration(rootPath string) map[string]interface{} {
	estimatedSize := s.estimateProjectSize(rootPath)

	config := make(map[string]interface{})

	if estimatedSize > 1000 {
		// Large project configuration
		config["max_depth"] = 5
		config["max_files"] = 50000
		config["enable_early_exit"] = true
		config["fast_mode_threshold"] = 500
		config["max_concurrent_scans"] = 8
		config["timeout"] = "2m"
		config["recommendation"] = "large_monorepo"
	} else if estimatedSize > 100 {
		// Medium project configuration
		config["max_depth"] = 4
		config["max_files"] = 10000
		config["enable_early_exit"] = true
		config["fast_mode_threshold"] = 200
		config["max_concurrent_scans"] = 6
		config["timeout"] = "1m"
		config["recommendation"] = "medium_project"
	} else {
		// Small project configuration
		config["max_depth"] = 3
		config["max_files"] = 1000
		config["enable_early_exit"] = false
		config["fast_mode_threshold"] = 50
		config["max_concurrent_scans"] = 4
		config["timeout"] = "10s"
		config["recommendation"] = "small_project"
	}

	config["estimated_size"] = estimatedSize
	return config
}<|MERGE_RESOLUTION|>--- conflicted
+++ resolved
@@ -4,10 +4,7 @@
 	"context"
 	"fmt"
 	"io/fs"
-<<<<<<< HEAD
-=======
 	"lsp-gateway/internal/config"
->>>>>>> 0913298e
 	"os"
 	"path/filepath"
 	"sort"
@@ -25,20 +22,6 @@
 
 // LanguageStats represents statistical information about a language in the project
 type LanguageStats struct {
-<<<<<<< HEAD
-	Language         string            `json:"language" yaml:"language"`
-	FileCount        int               `json:"file_count" yaml:"file_count"`
-	TestFileCount    int               `json:"test_file_count" yaml:"test_file_count"`
-	TestFiles        int               `json:"test_files" yaml:"test_files"`
-	BuildFileScore   int               `json:"build_file_score" yaml:"build_file_score"`
-	DirectoryScore   int               `json:"directory_score" yaml:"directory_score"`
-	RecentActivity   int               `json:"recent_activity" yaml:"recent_activity"`
-	TotalScore       int               `json:"total_score" yaml:"total_score"`
-	Extensions       map[string]int    `json:"extensions" yaml:"extensions"`
-	BuildFiles       []string          `json:"build_files" yaml:"build_files"`
-	ConfigFiles      []string          `json:"config_files" yaml:"config_files"`
-	SourceDirs       []string          `json:"source_dirs" yaml:"source_dirs"`
-=======
 	Language       string         `json:"language" yaml:"language"`
 	FileCount      int            `json:"file_count" yaml:"file_count"`
 	TestFileCount  int            `json:"test_file_count" yaml:"test_file_count"`
@@ -51,7 +34,6 @@
 	BuildFiles     []string       `json:"build_files" yaml:"build_files"`
 	ConfigFiles    []string       `json:"config_files" yaml:"config_files"`
 	SourceDirs     []string       `json:"source_dirs" yaml:"source_dirs"`
->>>>>>> 0913298e
 }
 
 // LanguageContext represents comprehensive context about a specific language in the project
@@ -511,11 +493,7 @@
 	if s.shouldIgnoreDirectory(filepath.Base(dirPath)) {
 		return nil
 	}
-<<<<<<< HEAD
-	
-=======
-
->>>>>>> 0913298e
+
 	err := filepath.WalkDir(dirPath, func(path string, d fs.DirEntry, err error) error {
 		if err != nil {
 			return nil // Continue on errors
@@ -554,11 +532,7 @@
 		s.analyzeFile(path, dirPath, stats, mutex)
 		return nil
 	})
-<<<<<<< HEAD
-	
-=======
-
->>>>>>> 0913298e
+
 	return err
 }
 
@@ -737,7 +711,7 @@
 
 		rankings = append(rankings, LanguageRanking{
 			Language:   langStats.Language,
-			Score:      int(totalScore),
+			Score:      totalScore,
 			Confidence: confidence,
 			Context:    nil, // Will be populated later
 		})
@@ -761,7 +735,7 @@
 	}
 
 	// Calculate language distribution
-	totalScore := 0
+	totalScore := 0.0
 	for _, lang := range languages {
 		totalScore += lang.Score
 	}
@@ -1780,46 +1754,12 @@
 		DetectedAt:       time.Now(),
 		Metadata:         basicInfo.Metadata,
 	}
-<<<<<<< HEAD
-	
-	// Copy existing language contexts or create them if needed
-	for langName, langCtx := range basicInfo.Languages {
-		// Copy the existing context
-		ctx := &LanguageContext{
-			Language:       langCtx.Language,
-			RootPath:       langCtx.RootPath,
-			FileCount:      langCtx.FileCount,
-			TestFileCount:  langCtx.TestFileCount,
-			Priority:       langCtx.Priority,
-			Confidence:     langCtx.Confidence,
-			BuildFiles:     append([]string{}, langCtx.BuildFiles...),
-			ConfigFiles:    append([]string{}, langCtx.ConfigFiles...),
-			SourcePaths:    append([]string{}, langCtx.SourcePaths...),
-			TestPaths:      append([]string{}, langCtx.TestPaths...),
-			FileExtensions: append([]string{}, langCtx.FileExtensions...),
-			Framework:      langCtx.Framework,
-			Version:        langCtx.Version,
-			LSPServerName:  langCtx.LSPServerName,
-			Dependencies:   append([]string{}, langCtx.Dependencies...),
-			Metadata:       make(map[string]interface{}),
-		}
-		
-		// Copy metadata
-		for k, v := range langCtx.Metadata {
-			ctx.Metadata[k] = v
-		}
-		
-		// Set workspace root (for now, same as project root)
-		info.WorkspaceRoots[langName] = basicInfo.RootPath
-		info.Languages[langName] = ctx
-=======
 
 	// Convert language contexts (basicInfo.Languages is already a map[string]*LanguageContext)
 	for langName, langCtx := range basicInfo.Languages {
 		// Set workspace root (for now, same as project root)
 		info.WorkspaceRoots[langName] = basicInfo.RootPath
 		info.Languages[langName] = langCtx
->>>>>>> 0913298e
 	}
 
 	return info
@@ -2079,7 +2019,7 @@
 			RootPath:       rootPath,
 			FileCount:      1, // Default file count since ranking doesn't have FileCount
 			TestFileCount:  0, // This would need to be calculated properly in a full implementation
-			Priority:       ranking.Score,
+			Priority:       int(ranking.Score),
 			Confidence:     ranking.Confidence,
 			BuildFiles:     []string{}, // This would need to be populated from the scan
 			ConfigFiles:    []string{}, // This would need to be populated from the scan
@@ -2131,7 +2071,7 @@
 }
 
 // GetCacheStats returns cache statistics if caching is enabled
-func (s *ProjectLanguageScanner) GetCacheStats() *ProjectCacheStats {
+func (s *ProjectLanguageScanner) GetCacheStats() *CacheStats {
 	if s.Cache != nil {
 		stats := s.Cache.GetStats()
 		return &stats
