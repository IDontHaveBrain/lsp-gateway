--- conflicted
+++ resolved
@@ -134,14 +134,6 @@
 
 	// Classify request for optimal routing
 	if pag.requestClassifier != nil {
-<<<<<<< HEAD
-		requestClass, err := (*pag.requestClassifier).ClassifyRequest(&req, uri)
-		if err != nil {
-			if logger != nil {
-				logger.WithError(err).Warn("Failed to classify request")
-			}
-		} else if logger != nil {
-=======
 		jsonrpcReq := &JSONRPCRequest{
 			Method:  req.Method,
 			Params:  req.Params,
@@ -150,7 +142,6 @@
 		}
 		requestClass, err := pag.requestClassifier.ClassifyRequest(jsonrpcReq, uri)
 		if err == nil && logger != nil {
->>>>>>> 0913298e
 			logger.WithField("request_class", requestClass).Debug("Request classified")
 		}
 	}
@@ -184,42 +175,22 @@
 
 	language := ""
 	if uri != "" {
-<<<<<<< HEAD
-		if lang, err := pag.Gateway.extractLanguageFromURI(uri); err == nil {
-			language = lang
-		}
-=======
 		language = pag.extractLanguageFromURI(uri)
->>>>>>> 0913298e
 	}
 
 	// Create LSPRequest for SmartRouter
 	lspRequest := &LSPRequest{
-<<<<<<< HEAD
-		Method: req.Method,
-		Params: req.Params,
-		URI:    uri,
-		Context: &RequestContext{
-			ProjectType: workspace.GetProjectType(),
-			Language:    language,
-			WorkspaceID: workspace.GetID(),
-			ServerName:  "", // Will be determined by routing
-		},
-=======
 		Method:  req.Method,
 		Params:  req.Params,
 		ID:      req.ID,
 		URI:     uri,
 		JSONRPC: req.JSONRPC,
 		Context: &RequestContext{
-			FileURI:     uri,
 			Language:    language,
-			RequestType: req.Method,
 			WorkspaceID: workspace.GetID(),
 		},
 		Timestamp: time.Now(),
 		RequestID: fmt.Sprintf("%v", req.ID),
->>>>>>> 0913298e
 	}
 
 	// Use SmartRouter to get routing decision
@@ -243,53 +214,23 @@
 		}
 
 		// Final fallback to traditional routing
-<<<<<<< HEAD
-		if language != "" {
-			serverName, exists := pag.Gateway.Router.GetServerByLanguage(language)
-			if !exists {
-				if logger != nil {
-					logger.WithField("language", language).Error("No server found for language")
-				}
-				pag.writeError(w, req.ID, MethodNotFound, "No server found for language", fmt.Errorf("no server for language: %s", language))
-				return "", false
-			}
-			return serverName, true
-		} else {
-			// No language detected, use generic routing fallback
-=======
 		serverName, err := pag.routeRequest(req)
 		if err != nil {
->>>>>>> 0913298e
 			if logger != nil {
-				logger.Error("No language detected and traditional routing unavailable")
+				logger.WithError(err).Error("Traditional routing failed")
 			}
 			pag.writeError(w, req.ID, MethodNotFound, "Unable to route request", fmt.Errorf("no routing method available"))
 			return "", false
 		}
-	}
-
-<<<<<<< HEAD
-	// Update performance cache if available
-	if pag.performanceCache != nil && len(decision.TargetServers) > 0 {
-		// Record the routing decision as a successful routing operation
-		serverName := decision.TargetServers[0].config.Name
-		(*pag.performanceCache).RecordRequestMetrics(serverName, req.Method, time.Millisecond, true)
-	}
-
-	// Return the first target server name if available
-	if len(decision.TargetServers) > 0 {
-		return decision.TargetServers[0].config.Name, true
-	}
-	
-=======
+		return serverName, true
+	}
+
 	// Update performance cache if available - routing decision recording removed due to interface limitations
 
 	// Return the name of the first target server
 	if len(decision.TargetServers) > 0 {
 		return decision.TargetServers[0].Name, true
 	}
-
->>>>>>> 0913298e
 	return "", false
 }
 
@@ -461,53 +402,4 @@
 	}
 
 	return "go" // Default language for demonstration
-<<<<<<< HEAD
-}
-
-// ProjectAwareGatewayInterface implementation methods
-
-// GetWorkspaceClient retrieves an LSP client for a specific workspace and language
-func (pag *ProjectAwareGateway) GetWorkspaceClient(workspaceID, language string) (transport.LSPClient, error) {
-	if pag.workspaceManager == nil {
-		return nil, fmt.Errorf("workspace manager not available")
-	}
-	return pag.workspaceManager.GetLanguageSpecificClient(workspaceID, language)
-}
-
-// GetWorkspaceContext retrieves or creates workspace context for a file URI
-func (pag *ProjectAwareGateway) GetWorkspaceContext(fileURI string) (WorkspaceContext, error) {
-	if pag.workspaceManager == nil {
-		return nil, fmt.Errorf("workspace manager not available")
-	}
-	return pag.workspaceManager.GetOrCreateWorkspace(fileURI)
-}
-
-// GetAllWorkspaces returns information about all active workspaces
-func (pag *ProjectAwareGateway) GetAllWorkspaces() []WorkspaceContext {
-	if pag.workspaceManager == nil {
-		return []WorkspaceContext{}
-	}
-	
-	workspaces := pag.workspaceManager.GetAllWorkspaces()
-	result := make([]WorkspaceContext, len(workspaces))
-	for i, workspace := range workspaces {
-		result[i] = workspace
-	}
-	return result
-}
-
-// CleanupWorkspace manually cleans up a specific workspace
-func (pag *ProjectAwareGateway) CleanupWorkspace(workspaceID string) error {
-	if pag.workspaceManager == nil {
-		return fmt.Errorf("workspace manager not available")
-	}
-	return pag.workspaceManager.CleanupWorkspace(workspaceID)
-}
-
-// IsProjectAware indicates that this gateway supports project-aware operations
-func (pag *ProjectAwareGateway) IsProjectAware() bool {
-	return true
-}
-=======
-}
->>>>>>> 0913298e
+}