package gateway

import (
	"context"
	"encoding/json"
	"fmt"
	"net/http"
	"os/exec"
	"path/filepath"
	"strconv"
	"strings"
	"sync"
	"time"

	"lsp-gateway/internal/config"
	"lsp-gateway/internal/indexing"
	"lsp-gateway/internal/transport"
	"lsp-gateway/mcp"
)

type JSONRPCRequest struct {
	JSONRPC string      `json:"jsonrpc"`
	ID      interface{} `json:"id,omitempty"`
	Method  string      `json:"method"`
	Params  interface{} `json:"params,omitempty"`
}

type WorkspaceAwareJSONRPCRequest struct {
	JSONRPCRequest
	WorkspaceID string `json:"workspace_id,omitempty"`
	ProjectPath string `json:"project_path,omitempty"`
}

type WorkspaceContext interface {
	GetID() string
	GetRootPath() string
	GetProjectType() string
	GetProjectName() string
	GetLanguages() []string
	IsActive() bool
}

type JSONRPCResponse struct {
	JSONRPC string      `json:"jsonrpc"`
	ID      interface{} `json:"id,omitempty"`
	Result  interface{} `json:"result,omitempty"`
	Error   *RPCError   `json:"error,omitempty"`
}

type RPCError struct {
	Code    int         `json:"code"`
	Message string      `json:"message"`
	Data    interface{} `json:"data,omitempty"`
}

// LSPRequest represents an LSP request for SCIP routing
type LSPRequest struct {
	Method  string      `json:"method"`
	Params  interface{} `json:"params,omitempty"`
	URI     string      `json:"uri,omitempty"`
	Context *RequestContext `json:"context,omitempty"`
}

// RequestContext provides context information for LSP requests
type RequestContext struct {
	ProjectType string `json:"project_type,omitempty"`
	ServerName  string `json:"server_name,omitempty"`
	Language    string `json:"language,omitempty"`
	WorkspaceID string `json:"workspace_id,omitempty"`
}

// IsWorkspaceRequest checks if this is a workspace-level request
func (rc *RequestContext) IsWorkspaceRequest() bool {
	return rc.WorkspaceID != ""
}

const (
	ParseError     = -32700
	InvalidRequest = -32600
	MethodNotFound = -32601
	InvalidParams  = -32602
	InternalError  = -32603
)

const (
	JSONRPCVersion = "2.0"
)

const (
	HTTPContentTypeJSON = "application/json"
	HTTPMethodPOST      = "POST"
	URIPrefixFile       = "file://"
	PathJSONRPC         = "/jsonrpc"
)

const (
	LoggerComponentGateway = "gateway"
	LoggerFieldServerName  = "server_name"
	TimestampFormatISO8601 = "2006-01-02T15:04:05Z07:00"
)

const (
	LSPMethodHover           = "textDocument/hover"
	LSPMethodDefinition      = "textDocument/definition"
	LSPMethodReferences      = "textDocument/references"
	LSPMethodDocumentSymbol  = "textDocument/documentSymbol"
	LSPMethodWorkspaceSymbol = "workspace/symbol"
)


const (
	LSPMethodInitialize              = "initialize"
	LSPMethodInitialized             = "initialized"
	LSPMethodShutdown                = "shutdown"
	LSPMethodExit                    = "exit"
	LSPMethodWorkspaceExecuteCommand = "workspace/executeCommand"
)

const (
	ERROR_INVALID_REQUEST   = "Invalid JSON-RPC request"
	ERROR_INTERNAL          = "Internal server error"
	ERROR_SERVER_NOT_FOUND  = "server %s not found"
	FORMAT_INVALID_JSON_RPC = "invalid JSON-RPC version: %s"
)

const (
	LoggerFieldWorkspaceID = "workspace_id"
	LoggerFieldProjectPath = "project_path"
	LoggerFieldProjectType = "project_type"
	LoggerFieldProjectName = "project_name"
	URIPrefixWorkspace     = "workspace://"
)


// RequestTracker tracks concurrent requests for performance monitoring
type RequestTracker struct {
	activeRequests map[string]*ConcurrentRequestInfo
	mu             sync.RWMutex
}

// ConcurrentRequestInfo holds information about a concurrent request
type ConcurrentRequestInfo struct {
	RequestID   string
	Method      string
	Language    string
	ServerCount int
	StartTime   time.Time
	Status      string
}

// NewRequestTracker creates a new request tracker
func NewRequestTracker() *RequestTracker {
	return &RequestTracker{
		activeRequests: make(map[string]*ConcurrentRequestInfo),
	}
}

// TrackRequest starts tracking a concurrent request
func (rt *RequestTracker) TrackRequest(requestID, method, language string, serverCount int) {
	rt.mu.Lock()
	defer rt.mu.Unlock()

	rt.activeRequests[requestID] = &ConcurrentRequestInfo{
		RequestID:   requestID,
		Method:      method,
		Language:    language,
		ServerCount: serverCount,
		StartTime:   time.Now(),
		Status:      "active",
	}
}

// CompleteRequest marks a request as completed
func (rt *RequestTracker) CompleteRequest(requestID string) {
	rt.mu.Lock()
	defer rt.mu.Unlock()

	if info, exists := rt.activeRequests[requestID]; exists {
		info.Status = "completed"
		// Keep completed requests for a short time for metrics
		go func() {
			time.Sleep(5 * time.Minute)
			rt.mu.Lock()
			delete(rt.activeRequests, requestID)
			rt.mu.Unlock()
		}()
	}
}

// GetActiveRequestCount returns the number of active concurrent requests
func (rt *RequestTracker) GetActiveRequestCount() int {
	rt.mu.RLock()
	defer rt.mu.RUnlock()

	count := 0
	for _, info := range rt.activeRequests {
		if info.Status == "active" {
			count++
		}
	}
	return count
}

type Router struct {
	langToServer map[string]string
	extToLang    map[string]string
	mu           sync.RWMutex
}

func NewRouter() *Router {
	return &Router{
		langToServer: make(map[string]string),
		extToLang:    make(map[string]string),
	}
}

func (r *Router) RegisterServer(serverName string, languages []string) {
	r.mu.Lock()
	defer r.mu.Unlock()

	for _, lang := range languages {
		r.langToServer[lang] = serverName

		extensions := getExtensionsForLanguage(lang)
		for _, ext := range extensions {
			r.extToLang[ext] = lang
		}
	}
}

func (r *Router) RouteRequest(uri string) (string, error) {
	r.mu.RLock()
	defer r.mu.RUnlock()

	filePath := uri
	if strings.HasPrefix(uri, URIPrefixFile) {
		filePath = strings.TrimPrefix(uri, URIPrefixFile)
	}

	ext := strings.ToLower(filepath.Ext(filePath))
	if ext == "" {
		return "", fmt.Errorf("cannot determine file type from URI: %s", uri)
	}

	ext = strings.TrimPrefix(ext, ".")

	lang, exists := r.extToLang[ext]
	if !exists {
		return "", fmt.Errorf("unsupported file extension: %s", ext)
	}

	server, exists := r.langToServer[lang]
	if !exists {
		return "", fmt.Errorf("no server configured for language: %s", lang)
	}

	return server, nil
}

func (r *Router) GetSupportedLanguages() []string {
	r.mu.RLock()
	defer r.mu.RUnlock()

	var languages []string
	for lang := range r.langToServer {
		languages = append(languages, lang)
	}
	return languages
}

func (r *Router) GetSupportedExtensions() []string {
	r.mu.RLock()
	defer r.mu.RUnlock()

	var extensions []string
	for ext := range r.extToLang {
		extensions = append(extensions, ext)
	}
	return extensions
}

func (r *Router) GetServerByLanguage(language string) (string, bool) {
	r.mu.RLock()
	defer r.mu.RUnlock()

	server, exists := r.langToServer[language]
	return server, exists
}

func (r *Router) GetLanguageByExtension(extension string) (string, bool) {
	r.mu.RLock()
	defer r.mu.RUnlock()

	extension = strings.TrimPrefix(strings.ToLower(extension), ".")
	lang, exists := r.extToLang[extension]
	return lang, exists
}

func getExtensionsForLanguage(language string) []string {
	extensions := map[string][]string{
		"go": {"go", "mod", "sum", "work"},

		"python": {"py", "pyi", "pyx", "pyz", "pyw", "pyc", "pyo", "pyd"},

		"typescript": {"ts", "tsx", "mts", "cts"},

		"javascript": {"js", "jsx", "mjs", "cjs", "es", "es6", "es2015", "es2017", "es2018", "es2019", "es2020", "es2021", "es2022"},

		"java": {"java", "class", "jar", "war", "ear", "jsp", "jspx"},

		"c": {"c", "h", "i"},

		"cpp": {"cpp", "cxx", "cc", "c++", "hpp", "hxx", "h++", "hh", "ipp", "ixx", "txx", "tpp", "tcc"},

		"rust": {"rs", "rlib"},

		"ruby": {"rb", "rbw", "rake", "gemspec", "podspec", "thor", "irb"},

		"php": {"php", "php3", "php4", "php5", "php7", "php8", "phtml", "phar"},

		"swift": {"swift", "swiftmodule", "swiftdoc", "swiftsourceinfo"},

		"kotlin": {"kt", "kts", "ktm"},

		"scala": {"scala", "sc", "sbt"},

		"csharp": {"cs", "csx", "csproj", "sln", "vb", "vbproj"},

		"fsharp": {"fs", "fsi", "fsx", "fsscript", "fsproj"},

		"html":         {"html", "htm", "xhtml", "shtml", "svg"},
		"css":          {"css", "scss", "sass", "less", "styl", "stylus"},
		"json":         {"json", "jsonc", "json5"},
		"xml":          {"xml", "xsd", "xsl", "xslt", "wsdl", "soap", "rss", "atom"},
		"yaml":         {"yaml", "yml"},
		"toml":         {"toml"},
		"ini":          {"ini", "cfg", "conf", "config"},
		"markdown":     {"md", "markdown", "mdown", "mkdn", "mkd", "mdx"},
		"sql":          {"sql", "mysql", "pgsql", "plsql", "tsql", "sqlite", "ddl", "dml"},
		"shell":        {"sh", "bash", "zsh", "fish", "csh", "tcsh", "ksh", "ash", "dash"},
		"powershell":   {"ps1", "psm1", "psd1", "ps1xml", "pssc", "psrc", "cdxml"},
		"dockerfile":   {"dockerfile", "dockerignore"},
		"lua":          {"lua", "luac"},
		"perl":         {"pl", "pm", "pod", "t", "psgi"},
		"r":            {"r", "R", "rdata", "rds", "rda"},
		"matlab":       {"m", "mat", "fig", "mlx", "mex", "p", "mlapp"},
		"octave":       {"m", "oct"},
		"haskell":      {"hs", "lhs", "cabal"},
		"elm":          {"elm"},
		"clojure":      {"clj", "cljs", "cljc", "edn"},
		"erlang":       {"erl", "hrl", "escript"},
		"elixir":       {"ex", "exs"},
		"dart":         {"dart"},
		"vim":          {"vim", "vimrc"},
		"latex":        {"tex", "latex", "ltx", "dtx", "sty", "cls", "bib", "bst"},
		"makefile":     {"makefile", "mk", "mak"},
		"cmake":        {"cmake", "txt"}, // CMakeLists.txt
		"gradle":       {"gradle", "properties"},
		"groovy":       {"groovy", "gvy", "gy", "gsh"},
		"protobuf":     {"proto"},
		"graphql":      {"graphql", "gql"},
		"solidity":     {"sol"},
		"assembly":     {"asm", "s", "a"},
		"cobol":        {"cbl", "cob", "cpy"},
		"fortran":      {"f", "f77", "f90", "f95", "f03", "f08", "for", "ftn", "fpp"},
		"pascal":       {"pas", "pp", "inc"},
		"ada":          {"ada", "adb", "ads", "ali"},
		"prolog":       {"pl", "pro", "P"},
		"lisp":         {"lisp", "lsp", "l", "cl", "fasl"},
		"scheme":       {"scm", "ss", "sch", "rkt"},
		"smalltalk":    {"st", "cs"},
		"tcl":          {"tcl", "tk", "itcl", "itk"},
		"verilog":      {"v", "vh", "sv", "svh"},
		"vhdl":         {"vhd", "vhdl"},
		"zig":          {"zig"},
		"nim":          {"nim", "nims", "nimble"},
		"crystal":      {"cr"},
		"d":            {"d", "di"},
		"ocaml":        {"ml", "mli", "mll", "mly"},
		"reason":       {"re", "rei"},
		"purescript":   {"purs"},
		"idris":        {"idr", "lidr"},
		"agda":         {"agda"},
		"lean":         {"lean"},
		"coq":          {"v"},
		"isabelle":     {"thy"},
		"nix":          {"nix"},
		"dhall":        {"dhall"},
		"julia":        {"jl"},
		"moonscript":   {"moon"},
		"coffeescript": {"coffee", "litcoffee"},
		"livescript":   {"ls"},
		"pug":          {"pug", "jade"},
		"stylus":       {"styl"},
		"handlebars":   {"hbs", "handlebars"},
		"mustache":     {"mustache"},
		"twig":         {"twig"},
		"smarty":       {"tpl"},
		"velocity":     {"vm"},
		"freemarker":   {"ftl"},
		"thymeleaf":    {"html"},
		"razor":        {"cshtml", "vbhtml"},
		"erb":          {"erb"},
		"haml":         {"haml"},
		"slim":         {"slim"},
		"actionscript": {"as", "mxml"},
		"flex":         {"as", "mxml"},
		"cuda":         {"cu", "cuh"},
		"opencl":       {"cl"},
		"glsl":         {"glsl", "vert", "frag", "geom", "tesc", "tese", "comp"},
		"hlsl":         {"hlsl", "fx", "fxh"},
		"autohotkey":   {"ahk"},
		"autoit":       {"au3"},
		"batch":        {"bat", "cmd"},
		"applescript":  {"applescript", "scpt"},
		"vbscript":     {"vbs"},
		"jscript":      {"js"},
		"qml":          {"qml"},
		"gdscript":     {"gd"},
		"angelscript":  {"as"},
		"squirrel":     {"nut"},
		"red":          {"red", "reds"},
		"rebol":        {"r", "reb"},
		"factor":       {"factor"},
		"forth":        {"fth", "4th"},
		"postscript":   {"ps", "eps"},
		"povray":       {"pov"},
		"maxscript":    {"ms"},
		"mel":          {"mel"},
		"lsl":          {"lsl"},
		"pike":         {"pike"},
		"io":           {"io"},
		"boo":          {"boo"},
		"nemerle":      {"n"},
		"fantom":       {"fan"},
		"monkey":       {"monkey"},
		"cobra":        {"cobra"},
		"bro":          {"bro"},
		"chapel":       {"chpl"},
		"x10":          {"x10"},
		"ceylon":       {"ceylon"},
		"ooc":          {"ooc"},
		"vala":         {"vala", "vapi"},
		"genie":        {"gs"},
		"oxygene":      {"oxygene"},
		"delphi":       {"pas", "pp", "inc"},
		"modelica":     {"mo"},
		"mathematica":  {"m", "nb", "cdf"},
		"maple":        {"mpl"},
		"gap":          {"g", "gap"},
		"sage":         {"sage"},
		"magma":        {"m"},
		"mupad":        {"mu"},
		"maxima":       {"mac"},
		"scilab":       {"sci", "sce"},
		"labview":      {"vi"},
		"simulink":     {"mdl", "slx"},
		"abap":         {"abap"},
		"apex":         {"cls", "trigger"},
		"apl":          {"apl"},
		"awk":          {"awk"},
		"brainfuck":    {"bf", "b"},
		"befunge":      {"bf"},
		"whitespace":   {"ws"},
		"chef":         {"chef"},
		"piet":         {"piet"},
		"lolcode":      {"lol"},
		"malbolge":     {"mb"},
		"intercal":     {"i"},
		"unlambda":     {"unl"},
		"befunge93":    {"bf"},
		"grass":        {"grass"},
		"ook":          {"ook"},
		"zero":         {"0"},
		"one":          {"1"},
		"two":          {"2"},
		"three":        {"3"},
		"four":         {"4"},
		"five":         {"5"},
		"six":          {"6"},
		"seven":        {"7"},
		"eight":        {"8"},
		"nine":         {"9"},
	}

	return extensions[language]
}

type Gateway struct {
	Config  *config.GatewayConfig
	Clients map[string]transport.LSPClient
	Router  *Router
	Logger  *mcp.StructuredLogger
	Mu      sync.RWMutex

	// SmartRouter integration
	smartRouter      *SmartRouterImpl
	workspaceManager *WorkspaceManager
	projectRouter    *ProjectAwareRouter
<<<<<<< HEAD
	
	// SCIP-aware Smart Router integration
	scipStore           indexing.SCIPStore
	scipSmartRouter     SCIPSmartRouter
	scipRoutingProvider SCIPRoutingProvider
	adaptiveMetrics     *AdaptiveRoutingOptimizer
	enableSCIPRouting   bool
	
=======

>>>>>>> 0913298e
	// Performance monitoring
	performanceCache  PerformanceCache
	requestClassifier RequestClassifier
	// Multi-server management
	multiServerManager      *MultiServerManager
	enableConcurrentServers bool
	aggregatorRegistry      *AggregatorRegistry
	requestTracker          *RequestTracker

	// Configuration
	enableSmartRouting bool
	routingStrategies  map[string]RoutingStrategy

	// Enhancement components
	enableEnhancements bool
	health_monitor     *HealthMonitor
}

func NewGateway(config *config.GatewayConfig) (*Gateway, error) {
	logConfig := &mcp.LoggerConfig{
		Level:              mcp.LogLevelInfo,
		Component:          LoggerComponentGateway,
		EnableJSON:         false,
		EnableStackTrace:   false,
		EnableCaller:       true,
		EnableMetrics:      false,
		Output:             nil, // Uses default (stderr)
		IncludeTimestamp:   true,
		TimestampFormat:    TimestampFormatISO8601,
		MaxStackTraceDepth: 10,
		EnableAsyncLogging: false,
		AsyncBufferSize:    1000,
	}
	logger := mcp.NewStructuredLogger(logConfig)

	// Initialize enhanced components
	router := NewRouter()
	workspaceManager := NewWorkspaceManager(config, router, logger)
	projectRouter := NewProjectAwareRouter(router, workspaceManager, logger)
<<<<<<< HEAD
	
	
=======

	// Initialize performance monitoring components
	performanceCache := NewPerformanceCache(logger)
	requestClassifier := NewRequestClassifier()
	health_monitor := NewHealthMonitor(10 * time.Second)
	// Initialize multi-server components
	aggregatorRegistry := NewAggregatorRegistry(logger)
	requestTracker := NewRequestTracker()

>>>>>>> 0913298e
	// Initialize MultiServerManager if configuration supports it
	var multiServerManager *MultiServerManager
	enableConcurrentServers := false
	if config.EnableConcurrentServers && config.LanguagePools != nil {
		multiServerManager = NewMultiServerManager(config, nil)
		if err := multiServerManager.Initialize(); err != nil {
			logger.Warnf("Failed to initialize MultiServerManager: %v", err)
		} else {
			enableConcurrentServers = true
			logger.Info("MultiServerManager initialized successfully")
		}
	}

	// Create SmartRouter with all components
	smartRouter := NewSmartRouter(projectRouter, config, workspaceManager, logger)

	// Check for SmartRouter configuration
	enableSmartRouting := config.EnableSmartRouting
	enableEnhancements := config.EnableEnhancements
<<<<<<< HEAD
	
	// Initialize SCIP-aware components if enabled
	var scipStore indexing.SCIPStore
	var scipSmartRouter SCIPSmartRouter
	var scipRoutingProvider SCIPRoutingProvider
	var adaptiveMetrics *AdaptiveRoutingOptimizer
	enableSCIPRouting := false
	
	if config.EnableSCIPRouting && config.SCIPConfig != nil {
		// Initialize SCIP store and client from indexing package
		var scipClient *indexing.SCIPClient
		var scipMapper *indexing.LSPSCIPMapper
		
		// Initialize SCIP store if configured
		if config.PerformanceConfig != nil && config.PerformanceConfig.SCIP != nil && 
			config.PerformanceConfig.SCIP.Enabled && config.PerformanceConfig.SCIP.CacheConfig.Enabled {
			scipConfig := &indexing.SCIPConfig{
				CacheConfig: indexing.CacheConfig{
					Enabled: config.PerformanceConfig.SCIP.CacheConfig.Enabled,
					MaxSize: int(config.PerformanceConfig.SCIP.CacheConfig.MaxSize),
					TTL:     config.PerformanceConfig.SCIP.CacheConfig.TTL,
				},
			}
			scipStore = indexing.NewRealSCIPStore(scipConfig)
			logger.Infof("SCIP store initialized successfully")
		}
		
		// Initialize SCIP client if store is available
		if scipStore != nil {
			scipConfig := &indexing.SCIPConfig{}
			var err error
			scipClient, err = indexing.NewSCIPClient(scipConfig)
			if err != nil {
				logger.Errorf("Failed to create SCIP client: %v", err)
				scipClient = nil
			}
			
			// Initialize LSP-SCIP mapper
			scipMapper = indexing.NewLSPSCIPMapper(scipStore, scipConfig)
			logger.Infof("SCIP client and mapper initialized successfully")
		}
		
		// Initialize SCIP routing provider if components are available
		if scipStore != nil {
			// Convert config types
			providerConfig := convertToSCIPProviderConfig(config.SCIPConfig.ProviderConfig)
			provider, err := NewSCIPRoutingProvider(scipStore, scipClient, scipMapper, providerConfig, logger)
			if err != nil {
				logger.Warnf("Failed to initialize SCIP routing provider: %v", err)
			} else {
				scipRoutingProvider = provider
				logger.Infof("SCIP routing provider initialized successfully")
			}
		}
		
		// Initialize SCIP smart router if base components are available
		if scipStore != nil && smartRouter != nil {
			// Convert config types
			routerConfig := convertToSCIPRoutingConfig(config.SCIPConfig.RouterConfig)
			scipRouter, err := NewSCIPSmartRouter(smartRouter, scipStore, routerConfig, logger)
			if err != nil {
				logger.Warnf("Failed to initialize SCIP smart router: %v", err)
			} else {
				scipSmartRouter = scipRouter
				enableSCIPRouting = true
				logger.Infof("SCIP smart router initialized successfully")
			}
		}
		
		// Initialize adaptive routing optimizer if SCIP routing is enabled
		if enableSCIPRouting {
			// Convert config types
			optimizationConfig := convertToAdaptiveOptimizationConfig(config.SCIPConfig.OptimizationConfig)
			optimizer := NewAdaptiveRoutingOptimizer(optimizationConfig, logger)
			adaptiveMetrics = optimizer
			logger.Infof("Adaptive routing optimizer initialized successfully")
		}
	}
	
=======

>>>>>>> 0913298e
	gateway := &Gateway{
		Config:  config,
		Clients: make(map[string]transport.LSPClient),
		Router:  router,
		Logger:  logger,

		// SmartRouter components
		smartRouter:      smartRouter,
		workspaceManager: workspaceManager,
		projectRouter:    projectRouter,
<<<<<<< HEAD
		
		// SCIP-aware Smart Router integration
		scipStore:           scipStore,
		scipSmartRouter:     scipSmartRouter,
		scipRoutingProvider: scipRoutingProvider,
		adaptiveMetrics:     adaptiveMetrics,
		enableSCIPRouting:   enableSCIPRouting,
		
		// Performance monitoring (disabled for now)
		performanceCache:  nil,
		requestClassifier: nil,
		responseAggregator: nil,
		health_monitor:     nil,
		
		// Multi-server management
		multiServerManager:      multiServerManager,
		enableConcurrentServers: enableConcurrentServers,
		aggregatorRegistry:      nil,
		requestTracker:         nil,
		
=======

		// Performance monitoring
		performanceCache:  performanceCache,
		requestClassifier: requestClassifier,
		health_monitor:    health_monitor,

		// Multi-server management
		multiServerManager:      multiServerManager,
		enableConcurrentServers: enableConcurrentServers,
		aggregatorRegistry:      aggregatorRegistry,
		requestTracker:          requestTracker,

>>>>>>> 0913298e
		// Configuration
		enableSmartRouting: enableSmartRouting,
		routingStrategies:  make(map[string]RoutingStrategy),
		enableEnhancements: enableEnhancements,
	}

	logger.Infof("Initializing %d LSP server clients", len(config.Servers))
	for _, serverConfig := range config.Servers {
		serverLogger := logger.WithField(LoggerFieldServerName, serverConfig.Name)

		serverLogger.Debugf("Creating LSP client: command=%s, transport=%s",
			serverConfig.Command, serverConfig.Transport)

		client, err := transport.NewLSPClient(transport.ClientConfig{
			Command:   serverConfig.Command,
			Args:      serverConfig.Args,
			Transport: serverConfig.Transport,
		})
		if err != nil {
			serverLogger.WithError(err).Error("Failed to create LSP client")
			return nil, fmt.Errorf("failed to create client for %s: %w", serverConfig.Name, err)
		}

		// Validate that the LSP server command exists
		serverLogger.Debug("Validating LSP server command exists")
		if _, err := exec.LookPath(serverConfig.Command); err != nil {
			serverLogger.WithError(err).Error("LSP server command not found")
			return nil, fmt.Errorf("LSP server command not found for %s: %s", serverConfig.Name, serverConfig.Command)
		}

		gateway.Clients[serverConfig.Name] = client
		gateway.Router.RegisterServer(serverConfig.Name, serverConfig.Languages)

		serverLogger.WithField("languages", serverConfig.Languages).
			Info("LSP client registered successfully")
	}

	return gateway, nil
}

func (g *Gateway) Start(ctx context.Context) error {
	g.Mu.Lock()
	defer g.Mu.Unlock()

	if g.Logger != nil {
		g.Logger.Infof("Starting gateway with %d LSP server clients", len(g.Clients))
	}

	// Start clients asynchronously to improve startup performance
	var wg sync.WaitGroup
	errorCh := make(chan error, len(g.Clients))

	for name, client := range g.Clients {
		wg.Add(1)
		go func(clientName string, lspClient transport.LSPClient) {
			defer wg.Done()

			var clientLogger *mcp.StructuredLogger
			if g.Logger != nil {
				clientLogger = g.Logger.WithField(LoggerFieldServerName, clientName)
				clientLogger.Debug("Starting LSP client asynchronously")
			}

			if err := lspClient.Start(ctx); err != nil {
				if clientLogger != nil {
					clientLogger.WithError(err).Error("Failed to start LSP client")
				}
				errorCh <- fmt.Errorf("failed to start client %s: %w", clientName, err)
				return
			}

			if clientLogger != nil {
				clientLogger.Info("LSP client started successfully")
			}
		}(name, client)
	}

	// Wait for all clients to start with a timeout
	done := make(chan struct{})
	go func() {
		wg.Wait()
		close(done)
	}()

	select {
	case <-done:
		// All clients started successfully
		if g.Logger != nil {
			g.Logger.Info("Gateway started successfully - all LSP clients ready")
		}
	case err := <-errorCh:
		// At least one client failed to start
		if g.Logger != nil {
			g.Logger.Warnf("Gateway started with client errors: %v", err)
		}
		// Don't return error - gateway can still function with partial clients
	case <-time.After(2 * time.Second):
		// Timeout waiting for all clients - proceed anyway
		if g.Logger != nil {
			g.Logger.Warn("Gateway startup timeout - proceeding with available clients")
		}
	}

	// Start MultiServerManager if enabled
	if g.multiServerManager != nil {
		if err := g.multiServerManager.Start(); err != nil {
			if g.Logger != nil {
				g.Logger.Warnf("Failed to start MultiServerManager: %v", err)
			}
			g.enableConcurrentServers = false
		} else if g.Logger != nil {
			g.Logger.Info("MultiServerManager started successfully")
		}
	}

	if g.Logger != nil {
		g.Logger.Info("Gateway started successfully")
	}
	return nil
}

func (g *Gateway) Stop() error {
	g.Mu.Lock()
	defer g.Mu.Unlock()

	if g.Logger != nil {
		g.Logger.Info("Stopping gateway and all LSP clients")
	}

	var errors []error
	for name, client := range g.Clients {
		var clientLogger *mcp.StructuredLogger
		if g.Logger != nil {
			clientLogger = g.Logger.WithField(LoggerFieldServerName, name)
			clientLogger.Debug("Stopping LSP client")
		}

		if err := client.Stop(); err != nil {
			if clientLogger != nil {
				clientLogger.WithError(err).Error("Failed to stop LSP client")
			}
			errors = append(errors, fmt.Errorf("failed to stop client %s: %w", name, err))
		} else {
			if clientLogger != nil {
				clientLogger.Info("LSP client stopped successfully")
			}
		}
	}

	// Stop MultiServerManager if enabled
	if g.multiServerManager != nil {
		if err := g.multiServerManager.Stop(); err != nil {
			if g.Logger != nil {
				g.Logger.Warnf("Failed to stop MultiServerManager: %v", err)
			}
			errors = append(errors, fmt.Errorf("failed to stop MultiServerManager: %w", err))
		} else if g.Logger != nil {
			g.Logger.Info("MultiServerManager stopped successfully")
		}
	}

	if g.Logger != nil {
		g.Logger.Info("Gateway stopped successfully")
	}

	// If there were any errors, return the first one (maintains backwards compatibility)
	if len(errors) > 0 {
		return errors[0]
	}
	return nil
}

func (g *Gateway) GetClient(serverName string) (transport.LSPClient, bool) {
	g.Mu.RLock()
	defer g.Mu.RUnlock()

	client, exists := g.Clients[serverName]
	return client, exists
}

// extractLanguageFromURI extracts the language from a file URI
func (g *Gateway) extractLanguageFromURI(uri string) (string, error) {
	if uri == "" {
		return "", fmt.Errorf("empty URI provided")
	}

	// Remove URI prefixes
	filePath := uri
	if strings.HasPrefix(uri, URIPrefixFile) {
		filePath = strings.TrimPrefix(uri, URIPrefixFile)
	} else if strings.HasPrefix(uri, URIPrefixWorkspace) {
		filePath = strings.TrimPrefix(uri, URIPrefixWorkspace)
	}

	// Get file extension
	ext := strings.ToLower(filepath.Ext(filePath))
	if ext == "" {
		return "", fmt.Errorf("cannot determine file type from URI: %s", uri)
	}

	ext = strings.TrimPrefix(ext, ".")

	// Use router to get language from extension
	language, exists := g.Router.GetLanguageByExtension(ext)
	if !exists {
		return "", fmt.Errorf("unsupported file extension: %s", ext)
	}

	return language, nil
}

func (g *Gateway) HandleJSONRPC(w http.ResponseWriter, r *http.Request) {
	startTime := time.Now()
	requestLogger := g.initializeRequestLogger(r)

	if !g.validateHTTPMethod(w, r, requestLogger) {
		return
	}

	w.Header().Set("Content-Type", HTTPContentTypeJSON)

	req, ok := g.parseAndValidateJSONRPC(w, r, requestLogger)
	if !ok {
		return
	}

	if requestLogger != nil {
		requestLogger = requestLogger.WithField("lsp_method", req.Method)
	}

	serverName, ok := g.handleRequestRouting(w, req, requestLogger)
	if !ok {
		return
	}

	if requestLogger != nil {
		requestLogger = requestLogger.WithField(LoggerFieldServerName, serverName)
		requestLogger.Debug("Routed request to LSP server")
	}

	// Enhanced request processing with multi-server support
	g.processLSPRequest(w, r, req, serverName, requestLogger, startTime)
}

// processLSPRequest processes LSP requests with support for concurrent multi-server operations
// processLSPRequest processes LSP requests with support for SCIP-aware routing and concurrent multi-server operations
func (g *Gateway) processLSPRequest(w http.ResponseWriter, r *http.Request, req JSONRPCRequest, serverName string, logger *mcp.StructuredLogger, startTime time.Time) {
	// Check if SCIP-aware routing is enabled and should be used for this request
	if g.enableSCIPRouting && g.scipSmartRouter != nil && g.shouldUseSCIPRouting(req.Method) {
		g.processSCIPAwareRequest(w, r, req, serverName, logger, startTime)
		return
	}

	// Determine if request should use concurrent servers
	if g.shouldUseConcurrentServers(req.Method) {
		g.processConcurrentLSPRequest(w, r, req, logger, startTime)
		return
	}

	// Fallback to single server processing
	g.processSingleServerRequest(w, r, req, serverName, logger, startTime)
}

// shouldUseConcurrentServers determines if a method benefits from concurrent processing
func (g *Gateway) shouldUseConcurrentServers(method string) bool {
	if !g.enableConcurrentServers || g.multiServerManager == nil {
		return false
	}

	concurrentMethods := map[string]bool{
		LSP_METHOD_REFERENCES:       true,  // Aggregate from multiple servers
		LSP_METHOD_WORKSPACE_SYMBOL: true,  // Search across all servers
		LSP_METHOD_DOCUMENT_SYMBOL:  false, // Single server sufficient
		LSP_METHOD_DEFINITION:       false, // Single server sufficient
		LSP_METHOD_HOVER:            false, // Single server sufficient
	}

	return concurrentMethods[method]
}

// shouldUseSCIPRouting determines if SCIP routing should be used for a method
func (g *Gateway) shouldUseSCIPRouting(method string) bool {
	if !g.enableSCIPRouting || g.scipSmartRouter == nil {
		return false
	}
	
	// SCIP routing is beneficial for symbol-related queries
	scipBeneficialMethods := map[string]bool{
		LSP_METHOD_DEFINITION:      true,  // Symbol definitions work well with SCIP
		LSP_METHOD_REFERENCES:      true,  // Reference finding benefits from SCIP cache
		LSP_METHOD_DOCUMENT_SYMBOL: true,  // Document symbols can be cached
		LSP_METHOD_WORKSPACE_SYMBOL: true, // Workspace symbol search benefits from indexing
		LSP_METHOD_HOVER:           true,  // Hover information can be cached
	}
	
	return scipBeneficialMethods[method]
}

// processSCIPAwareRequest processes a request using SCIP-aware routing with intelligent fallback
func (g *Gateway) processSCIPAwareRequest(w http.ResponseWriter, r *http.Request, req JSONRPCRequest, serverName string, logger *mcp.StructuredLogger, startTime time.Time) {
	// Create LSP request for SCIP routing
	lspRequest := &LSPRequest{
		Method:  req.Method,
		Params:  req.Params,
		URI:     g.extractURIFromParamsSimple(req.Params),
		Context: g.createRequestContext(req, serverName),
	}
	
	// Get SCIP routing decision
	decision, err := g.scipSmartRouter.RouteWithSCIPAwareness(lspRequest)
	if err != nil {
		if logger != nil {
			logger.WithError(err).Warn("SCIP routing decision failed, falling back to standard routing")
		}
		g.processSingleServerRequest(w, r, req, serverName, logger, startTime)
		return
	}
	
	// Track routing decision for optimization
	if g.adaptiveMetrics != nil {
		trackedDecision := g.createTrackedDecision(decision, req, startTime)
		g.adaptiveMetrics.TrackRoutingDecision(trackedDecision)
	}
	
	// Process based on routing decision
	if decision.UseSCIP && decision.SCIPResult != nil && decision.SCIPResult.Found {
		// Use SCIP result
		g.processSCIPResponse(w, req, decision, logger, startTime)
	} else if decision.FallbackToLSP {
		// Fallback to LSP server
		if logger != nil {
			logger.Debugf("SCIP routing recommends LSP fallback: %s", decision.DecisionReason)
		}
		g.processSingleServerRequest(w, r, req, serverName, logger, startTime)
	} else {
		// Use routing decision's recommended approach
		if decision.RoutingDecision != nil {
			g.processRoutingDecision(w, r, req, decision.RoutingDecision, logger, startTime)
		} else {
			// Final fallback to standard processing
			g.processSingleServerRequest(w, r, req, serverName, logger, startTime)
		}
	}
}

// processSCIPResponse processes a successful SCIP query result
func (g *Gateway) processSCIPResponse(w http.ResponseWriter, req JSONRPCRequest, decision *SCIPRoutingDecision, logger *mcp.StructuredLogger, startTime time.Time) {
	if logger != nil {
		logger.Debugf("Processing SCIP result for %s (confidence: %.2f, cache_hit: %v)", 
			req.Method, decision.SCIPConfidence, decision.SCIPResult.CacheHit)
	}
	
	// Create JSON-RPC response from SCIP result
	response := JSONRPCResponse{
		JSONRPC: JSONRPCVersion,
		ID:      req.ID,
		Result:  decision.SCIPResult.Response,
	}
	
	// Add performance headers if available
	if decision.SCIPResult.QueryTime > 0 {
		w.Header().Set("X-Query-Time", decision.SCIPResult.QueryTime.String())
	}
	w.Header().Set("X-Source", "SCIP")
	w.Header().Set("X-Cache-Hit", fmt.Sprintf("%v", decision.SCIPResult.CacheHit))
	w.Header().Set("X-Confidence", fmt.Sprintf("%.2f", decision.SCIPConfidence))
	
	// Send response
	w.Header().Set("Content-Type", HTTPContentTypeJSON)
	if err := json.NewEncoder(w).Encode(response); err != nil {
		if logger != nil {
			logger.WithError(err).Error("Failed to encode SCIP response")
		}
		g.writeError(w, req.ID, InternalError, "Failed to encode response", fmt.Errorf("failed to encode response"))
		return
	}
	
	// Log performance metrics
	if logger != nil {
		totalTime := time.Since(startTime)
		logger.WithFields(map[string]interface{}{
			"method":        req.Method,
			"source":        "SCIP",
			"cache_hit":     decision.SCIPResult.CacheHit,
			"confidence":    decision.SCIPConfidence,
			"query_time":    decision.SCIPResult.QueryTime,
			"total_time":    totalTime,
			"decision_time": decision.DecisionLatency,
		}).Info("SCIP request completed")
	}
}

// extractURIFromParamsSimple extracts file URI from LSP request parameters (simple version)
func (g *Gateway) extractURIFromParamsSimple(params interface{}) string {
	if params == nil {
		return ""
	}
	
	// Handle different parameter structures
	switch p := params.(type) {
	case map[string]interface{}:
		// TextDocumentPositionParams or TextDocumentParams
		if textDoc, ok := p["textDocument"].(map[string]interface{}); ok {
			if uri, ok := textDoc["uri"].(string); ok {
				return uri
			}
		}
		// WorkspaceSymbolParams or other params
		if uri, ok := p["uri"].(string); ok {
			return uri
		}
	}
	
	return ""
}

// createRequestContext creates request context for SCIP routing
func (g *Gateway) createRequestContext(req JSONRPCRequest, serverName string) *RequestContext {
	return &RequestContext{
		ProjectType: "unknown", // Could be enhanced with project detection
		ServerName:  serverName,
		Language:    "", // Could be extracted from URI
		WorkspaceID: "", // Could be extracted from workspace detection
	}
}

// createTrackedDecision creates a tracked decision for performance optimization
func (g *Gateway) createTrackedDecision(decision *SCIPRoutingDecision, req JSONRPCRequest, startTime time.Time) *TrackedDecision {
	return &TrackedDecision{
		ID:                fmt.Sprintf("%v_%d", req.ID, time.Now().UnixNano()),
		Timestamp:         startTime,
		Method:            req.Method,
		Strategy:          decision.Strategy,
		Source:            g.getSourceFromDecision(decision),
		Confidence:        decision.Confidence,
		ExpectedLatency:   decision.ExpectedLatency,
		QueryAnalysis:     decision.QueryAnalysis,
		DecisionReason:    decision.DecisionReason,
		SCIPQueried:       decision.SCIPQueried,
		UsedFallback:      decision.FallbackToLSP,
		ActualLatency:     0, // Will be updated when request completes
		Success:           false, // Will be updated when request completes
		AccuracyScore:     float64(decision.SCIPConfidence),
		CacheHit:          decision.SCIPResult != nil && decision.SCIPResult.CacheHit,
		ComplexityLevel:   decision.QueryAnalysis.Complexity,
	}
}

// getSourceFromDecision determines the routing source from a SCIP decision
func (g *Gateway) getSourceFromDecision(decision *SCIPRoutingDecision) RoutingSource {
	if decision.UseSCIP {
		return SourceSCIPCache
	}
	return SourceLSPServer
}

// processRoutingDecision processes a routing decision from SCIP smart router
func (g *Gateway) processRoutingDecision(w http.ResponseWriter, r *http.Request, req JSONRPCRequest, decision *RoutingDecision, logger *mcp.StructuredLogger, startTime time.Time) {
	// This would implement processing based on the routing decision
	// For now, fall back to standard processing
	if logger != nil {
		logger.Debug("Processing routing decision - falling back to standard processing")
	}
	// Get server name from decision or fall back to original routing
	serverName, err := g.routeRequest(req)
	if err != nil {
		if logger != nil {
			logger.WithError(err).Error("Failed to route request after routing decision")
		}
		g.writeError(w, req.ID, InternalError, "Failed to route request", fmt.Errorf("failed to route request"))
		return
	}
	
	g.processSingleServerRequest(w, r, req, serverName, logger, startTime)
}

// getMaxServersForMethod returns the maximum number of servers to use for a method
func (g *Gateway) getMaxServersForMethod(method string) int {
	maxServers := map[string]int{
		LSP_METHOD_REFERENCES:       3, // Use up to 3 servers for references
		LSP_METHOD_WORKSPACE_SYMBOL: 5, // Use up to 5 servers for symbol search
	}

	if max, exists := maxServers[method]; exists {
		return max
	}
	return 1
}

// processConcurrentLSPRequest handles concurrent requests to multiple servers
func (g *Gateway) processConcurrentLSPRequest(w http.ResponseWriter, r *http.Request, req JSONRPCRequest, logger *mcp.StructuredLogger, startTime time.Time) {
	if logger != nil {
		logger.Debug("Processing concurrent LSP request with multiple servers")
	}

	// Extract language from URI
	uri, err := g.extractURI(req)
	if err != nil {
		g.writeError(w, req.ID, InvalidParams, "Invalid parameters", err)
		return
	}

	language, err := g.extractLanguageFromURI(uri)
	if err != nil {
		if logger != nil {
			logger.WithError(err).Warn("Failed to extract language from URI, falling back to single server")
		}
		// Fallback to single server processing
		serverName, err := g.routeRequest(req)
		if err != nil {
			g.writeError(w, req.ID, MethodNotFound, "Method not found", err)
			return
		}
		g.processSingleServerRequest(w, r, req, serverName, logger, startTime)
		return
	}

	// Get multiple servers for concurrent processing
	maxServers := g.getMaxServersForMethod(req.Method)
	servers, err := g.multiServerManager.GetServersForConcurrentRequestWithType(language, req.Method, maxServers)
	if err != nil {
		if logger != nil {
			logger.WithError(err).Warn("Failed to get servers for concurrent request, falling back to single server")
		}
		// Fallback to single server processing
		g.handleConcurrentRequestError(w, r, req, language, err, logger, startTime)
		return
	}

	if len(servers) == 0 {
		g.writeError(w, req.ID, InternalError, "No servers available", fmt.Errorf("no servers available for language %s", language))
		return
	}

	// Generate request ID for tracking
	requestID := fmt.Sprintf("concurrent_%d_%s", time.Now().UnixNano(), req.Method)
	g.requestTracker.TrackRequest(requestID, req.Method, language, len(servers))

	// Execute concurrent requests
	responses, err := g.executeConcurrentRequests(r.Context(), servers, req.Method, req.Params)
	if err != nil {
		g.requestTracker.CompleteRequest(requestID)
		if logger != nil {
			logger.WithError(err).Error("Concurrent requests failed")
		}
		g.handleConcurrentRequestError(w, r, req, language, err, logger, startTime)
		return
	}

	// Aggregate responses
	aggregatedResponse, err := g.aggregateResponses(req.Method, responses, servers)
	if err != nil {
		g.requestTracker.CompleteRequest(requestID)
		if logger != nil {
			logger.WithError(err).Error("Response aggregation failed")
		}
		g.writeError(w, req.ID, InternalError, "Aggregation failed", err)
		return
	}

	// Send response
	response := JSONRPCResponse{
		JSONRPC: JSONRPCVersion,
		ID:      req.ID,
		Result:  aggregatedResponse.MergedResponse,
	}

	if err := json.NewEncoder(w).Encode(response); err != nil {
		if logger != nil {
			logger.WithError(err).Error("Failed to encode concurrent response")
		}
		g.writeError(w, req.ID, InternalError, "Internal error", err)
		return
	}

	g.requestTracker.CompleteRequest(requestID)
	duration := time.Since(startTime)

	if logger != nil {
		logger.WithFields(map[string]interface{}{
			"duration":     duration.String(),
			"server_count": len(servers),
			"method":       req.Method,
			"language":     language,
		}).Info("Concurrent request processed successfully")
	}
}

// executeConcurrentRequests executes requests concurrently across multiple servers
func (g *Gateway) executeConcurrentRequests(ctx context.Context, servers []*ServerInstance, method string, params interface{}) ([]interface{}, error) {
	responses := make([]interface{}, len(servers))
	errors := make([]error, len(servers))
	var wg sync.WaitGroup

	// Create context with timeout
	timeout, err := time.ParseDuration(g.Config.Timeout)
	if err != nil {
		timeout = 30 * time.Second // Default timeout
	}
	timeoutCtx, cancel := context.WithTimeout(ctx, timeout)
	defer cancel()

	for i, server := range servers {
		wg.Add(1)
		go func(index int, srv *ServerInstance) {
			defer wg.Done()

			select {
			case <-timeoutCtx.Done():
				errors[index] = timeoutCtx.Err()
				return
			default:
				response, err := srv.SendRequest(timeoutCtx, method, params)
				responses[index] = response
				errors[index] = err
			}
		}(i, server)
	}

	wg.Wait()

	// Filter successful responses
	var successfulResponses []interface{}
	for i, err := range errors {
		if err == nil && responses[i] != nil {
			successfulResponses = append(successfulResponses, responses[i])
		}
	}

	if len(successfulResponses) == 0 {
		return nil, fmt.Errorf("all concurrent requests failed")
	}

	return successfulResponses, nil
}

// aggregateResponses aggregates responses from multiple servers
func (g *Gateway) aggregateResponses(method string, responses []interface{}, servers []*ServerInstance) (*AggregationResult, error) {
	sources := make([]string, len(servers))
	for i, server := range servers {
		sources[i] = server.config.Name
	}

	return g.aggregatorRegistry.AggregateResponses(method, responses, sources)
}

// handleConcurrentRequestError handles errors in concurrent requests with fallback
func (g *Gateway) handleConcurrentRequestError(w http.ResponseWriter, r *http.Request, req JSONRPCRequest, language string, originalErr error, logger *mcp.StructuredLogger, startTime time.Time) {
	if logger != nil {
		logger.WithError(originalErr).Warn("Concurrent request failed, falling back to single server")
	}

	// Fallback to single server
	serverName, err := g.routeRequest(req)
	if err != nil {
		g.writeError(w, req.ID, MethodNotFound, "Method not found", fmt.Errorf("concurrent request failed: %v, fallback routing failed: %v", originalErr, err))
		return
	}

	g.processSingleServerRequest(w, r, req, serverName, logger, startTime)
}

func (g *Gateway) routeRequest(req JSONRPCRequest) (string, error) {
	uri, err := g.extractURI(req)
	if err != nil {
		return "", err
	}

	switch req.Method {
	case LSPMethodInitialize, LSPMethodInitialized, LSPMethodShutdown, LSPMethodExit, LSPMethodWorkspaceSymbol, LSPMethodWorkspaceExecuteCommand:
		return uri, nil
	default:
		return g.Router.RouteRequest(uri)
	}
}

func (g *Gateway) extractURI(req JSONRPCRequest) (string, error) {
	if g.isServerManagementMethod(req.Method) {
		return g.getAnyAvailableServer()
	}

	return g.extractURIFromParams(req)
}

func (g *Gateway) isServerManagementMethod(method string) bool {
	switch method {
	case LSPMethodInitialize, LSPMethodInitialized, LSPMethodShutdown, LSPMethodExit,
		LSPMethodWorkspaceSymbol, LSPMethodWorkspaceExecuteCommand:
		return true
	default:
		return false
	}
}

func (g *Gateway) getAnyAvailableServer() (string, error) {
	g.Mu.RLock()
	defer g.Mu.RUnlock()

	for serverName := range g.Clients {
		return serverName, nil
	}
	return "", fmt.Errorf("no servers available")
}

func (g *Gateway) extractURIFromParams(req JSONRPCRequest) (string, error) {
	if req.Params == nil {
		return "", fmt.Errorf("missing parameters for method %s", req.Method)
	}

	paramsMap, ok := req.Params.(map[string]interface{})
	if !ok {
		return "", fmt.Errorf("invalid parameters format for method %s", req.Method)
	}

	if uri, found := g.extractURIFromTextDocument(paramsMap); found {
		return uri, nil
	}

	if uri, found := g.extractURIFromDirectParam(paramsMap); found {
		return uri, nil
	}

	return "", fmt.Errorf("could not extract URI from parameters for method %s", req.Method)
}

func (g *Gateway) extractURIFromTextDocument(paramsMap map[string]interface{}) (string, bool) {
	textDoc, exists := paramsMap["textDocument"]
	if !exists {
		return "", false
	}

	textDocMap, ok := textDoc.(map[string]interface{})
	if !ok {
		return "", false
	}

	uri, exists := textDocMap["uri"]
	if !exists {
		return "", false
	}

	uriStr, ok := uri.(string)
	if !ok {
		return "", false
	}

	return uriStr, true
}

func (g *Gateway) extractURIFromDirectParam(paramsMap map[string]interface{}) (string, bool) {
	uri, exists := paramsMap["uri"]
	if exists {
		if uriStr, ok := uri.(string); ok {
			return uriStr, true
		}
	}
	return "", false
}

func (g *Gateway) initializeRequestLogger(r *http.Request) *mcp.StructuredLogger {
	requestID := "req_" + strconv.FormatInt(time.Now().UnixNano(), 10)
	var requestLogger *mcp.StructuredLogger
	if g.Logger != nil {
		requestLogger = g.Logger.WithRequestID(requestID)
		requestLogger.WithFields(map[string]interface{}{
			"method":      r.Method,
			"remote_addr": r.RemoteAddr,
			"user_agent":  r.UserAgent(),
		}).Info("Received HTTP request")
	}
	return requestLogger
}

func (g *Gateway) validateHTTPMethod(w http.ResponseWriter, r *http.Request, logger *mcp.StructuredLogger) bool {
	if r.Method != http.MethodPost {
		if logger != nil {
			logger.Warn("Invalid HTTP method, rejecting request")
		}
		http.Error(w, "Method not allowed", http.StatusMethodNotAllowed)
		return false
	}
	return true
}

func (g *Gateway) parseAndValidateJSONRPC(w http.ResponseWriter, r *http.Request, logger *mcp.StructuredLogger) (JSONRPCRequest, bool) {
	var req JSONRPCRequest

	if err := json.NewDecoder(r.Body).Decode(&req); err != nil {
		if logger != nil {
			logger.WithError(err).Error("Failed to parse JSON-RPC request")
		}
		g.writeError(w, nil, ParseError, "Parse error", err)
		return req, false
	}

	if req.JSONRPC != JSONRPCVersion {
		if logger != nil {
			logger.WithField("jsonrpc_version", req.JSONRPC).Error("Invalid JSON-RPC version")
		}
		g.writeError(w, req.ID, InvalidRequest, ERROR_INVALID_REQUEST,
			fmt.Errorf(FORMAT_INVALID_JSON_RPC, req.JSONRPC))
		return req, false
	}

	if req.Method == "" {
		if logger != nil {
			logger.Error("Missing method field in JSON-RPC request")
		}
		g.writeError(w, req.ID, InvalidRequest, ERROR_INVALID_REQUEST,
			fmt.Errorf("missing method field"))
		return req, false
	}

	return req, true
}

func (g *Gateway) handleRequestRouting(w http.ResponseWriter, req JSONRPCRequest, logger *mcp.StructuredLogger) (string, bool) {
	serverName, err := g.routeRequest(req)
	if err != nil {
		if logger != nil {
			logger.WithError(err).Error("Failed to route request to LSP server")
		}
		g.writeError(w, req.ID, MethodNotFound, "Method not found", err)
		return "", false
	}
	return serverName, true
}

// processSingleServerRequest processes a request using a single server (backward compatibility)
func (g *Gateway) processSingleServerRequest(w http.ResponseWriter, r *http.Request, req JSONRPCRequest, serverName string, logger *mcp.StructuredLogger, startTime time.Time) {
	client, exists := g.GetClient(serverName)
	if !exists {
		if logger != nil {
			logger.Error("LSP server not found")
		}
		g.writeError(w, req.ID, InternalError, ERROR_INTERNAL,
			fmt.Errorf(ERROR_SERVER_NOT_FOUND, serverName))
		return
	}

	if !client.IsActive() {
		if logger != nil {
			logger.Error("LSP server is not active")
		}
		g.writeError(w, req.ID, InternalError, "Internal error",
			fmt.Errorf("server %s is not active", serverName))
		return
	}

	if req.ID == nil {
		g.handleNotification(w, r, req, client, logger, startTime)
		return
	}

	g.handleRequest(w, r, req, client, logger, startTime)
}

func (g *Gateway) handleNotification(w http.ResponseWriter, r *http.Request, req JSONRPCRequest, client transport.LSPClient, logger *mcp.StructuredLogger, startTime time.Time) {
	if logger != nil {
		logger.Debug("Processing LSP notification (no response expected)")
	}

	err := client.SendNotification(r.Context(), req.Method, req.Params)
	if err != nil {
		if logger != nil {
			logger.WithError(err).Error("Failed to send LSP notification")
		}
		g.writeError(w, req.ID, InternalError, "Internal error", err)
		return
	}

	duration := time.Since(startTime)
	if logger != nil {
		logger.WithField("duration", duration.String()).Info("LSP notification processed successfully")
	}
	w.WriteHeader(http.StatusOK)
}

func (g *Gateway) handleRequest(w http.ResponseWriter, r *http.Request, req JSONRPCRequest, client transport.LSPClient, logger *mcp.StructuredLogger, startTime time.Time) {
	// SCIP cache-first routing: Check SCIP cache before LSP call
	if g.enableSCIPRouting && g.scipStore != nil {
		if logger != nil {
			logger.Debug("Checking SCIP cache for request")
		}
		
		// Query SCIP cache
		scipResult := g.scipStore.Query(req.Method, req.Params)
		if scipResult.Found {
			if logger != nil {
				logger.WithFields(map[string]interface{}{
					"cache_hit":    scipResult.CacheHit,
					"query_time":   scipResult.QueryTime.String(),
					"confidence":   scipResult.Confidence,
				}).Info("SCIP cache hit - returning cached response")
			}
			
			// Return cached response directly
			response := JSONRPCResponse{
				JSONRPC: JSONRPCVersion,
				ID:      req.ID,
				Result:  scipResult.Response,
			}
			
			if err := json.NewEncoder(w).Encode(response); err != nil {
				if logger != nil {
					logger.WithError(err).Error("Failed to encode cached JSON response")
				}
				g.writeError(w, req.ID, InternalError, "Internal error",
					fmt.Errorf("failed to encode cached response: %w", err))
				return
			}
			
			// Log cache hit metrics
			duration := time.Since(startTime)
			if logger != nil {
				logger.WithFields(map[string]interface{}{
					"duration":     duration.String(),
					"source":       "scip_cache",
					"cache_hit":    true,
				}).Info("Cached request processed successfully")
			}
			return
		}
		
		if logger != nil {
			logger.Debug("SCIP cache miss - falling back to LSP server")
		}
	}

	// Original LSP server call (fallback or when SCIP is disabled)
	if logger != nil {
		logger.Debug("Sending request to LSP server")
	}

	result, err := client.SendRequest(r.Context(), req.Method, req.Params)
	if err != nil {
		if logger != nil {
			logger.WithError(err).Error("LSP server request failed")
		}

		// Check if error is due to context deadline exceeded
		if err == context.DeadlineExceeded || strings.Contains(err.Error(), "context deadline exceeded") {
			g.writeError(w, req.ID, InternalError, "Request timeout: context deadline exceeded", err)
		} else {
			g.writeError(w, req.ID, InternalError, "Internal error", err)
		}
		return
	}

	response := JSONRPCResponse{
		JSONRPC: JSONRPCVersion,
		ID:      req.ID,
		Result:  result,
	}

	// Cache the successful LSP response in SCIP store
	if g.enableSCIPRouting && g.scipStore != nil {
		// Convert result to json.RawMessage for caching
		resultBytes, err := json.Marshal(result)
		if err == nil {
			if cacheErr := g.scipStore.CacheResponse(req.Method, req.Params, json.RawMessage(resultBytes)); cacheErr != nil {
				if logger != nil {
					logger.WithError(cacheErr).Warn("Failed to cache LSP response in SCIP store")
				}
			} else {
				if logger != nil {
					logger.Debug("Successfully cached LSP response in SCIP store")
				}
			}
		} else {
			if logger != nil {
				logger.WithError(err).Warn("Failed to marshal LSP result for SCIP caching")
			}
		}
	}

	if err := json.NewEncoder(w).Encode(response); err != nil {
		if logger != nil {
			logger.WithError(err).Error("Failed to encode JSON response")
		}
		g.writeError(w, req.ID, InternalError, "Internal error",
			fmt.Errorf("failed to encode response: %w", err))
		return
	}

	duration := time.Since(startTime)
	responseData, err := json.Marshal(response)
	responseSize := 0
	if err != nil {
		if logger != nil {
			logger.WithError(err).Warn("Failed to marshal response for logging metrics")
		}
		// Estimate response size based on result length if marshaling fails
		if response.Result != nil {
			responseSize = len(fmt.Sprintf("%v", response.Result))
		}
	} else {
		responseSize = len(responseData)
	}

	if logger != nil {
		logger.WithFields(map[string]interface{}{
			"duration":      duration.String(),
			"response_size": responseSize,
			"source":        "lsp_server",
			"cache_hit":     false,
		}).Info("Request processed successfully")
	}
}

func (g *Gateway) writeError(w http.ResponseWriter, id interface{}, code int, message string, err error) {
	var data interface{}
	if err != nil {
		data = err.Error()
	}

	response := JSONRPCResponse{
		JSONRPC: JSONRPCVersion,
		ID:      id,
		Error: &RPCError{
			Code:    code,
			Message: message,
			Data:    data,
		},
	}

	w.WriteHeader(http.StatusOK)

	if err := json.NewEncoder(w).Encode(response); err != nil {
		http.Error(w, "Internal server error", http.StatusInternalServerError)
	}
}

// Enhanced helper functions for robust file system operations



// Enhanced request processing methods for SmartRouter integration

<<<<<<< HEAD
// processAggregatedRequest handles requests that need aggregated responses from multiple servers
func (g *Gateway) processAggregatedRequest(w http.ResponseWriter, r *http.Request, req JSONRPCRequest, logger *mcp.StructuredLogger, startTime time.Time) {
	if logger != nil {
		logger.Debug("Processing aggregated request with multiple servers")
	}

	// Extract URI and language for SmartRouter
	uri, err := g.extractURI(req)
	if err != nil {
		g.writeError(w, req.ID, InvalidParams, "Invalid parameters", err)
		return
	}


	// Create LSPRequest for SmartRouter
	lspRequest := &LSPRequest{
		Method:    req.Method,
		Params:    req.Params,
		URI:       uri,
		Context:   convertRoutingToRequestContext(CreateRequestContextFromURI(uri, "", "")),
	}

	// Use SmartRouter to aggregate responses
	aggregatedResponse, err := g.smartRouter.AggregateBroadcast(lspRequest)
	if err != nil {
		if logger != nil {
			logger.WithError(err).Error("Aggregated request failed")
		}
		g.writeError(w, req.ID, InternalError, "Aggregation failed", err)
		return
	}

	// Convert aggregated response to JSON-RPC response
	response := JSONRPCResponse{
		JSONRPC: JSONRPCVersion,
		ID:      req.ID,
		Result:  aggregatedResponse.PrimaryResponse,
	}

	// Add aggregation metadata if available
	if len(aggregatedResponse.ResponseSources) > 0 {
		if resultMap, ok := response.Result.(map[string]interface{}); ok {
			resultMap["_sources"] = aggregatedResponse.ResponseSources
			resultMap["_aggregation_method"] = aggregatedResponse.AggregationMethod
			response.Result = resultMap
		}
	}

	if err := json.NewEncoder(w).Encode(response); err != nil {
		if logger != nil {
			logger.WithError(err).Error("Failed to encode aggregated response")
		}
		g.writeError(w, req.ID, InternalError, "Internal error", err)
		return
	}

	duration := time.Since(startTime)
	if logger != nil {
		logger.WithFields(map[string]interface{}{
			"duration":        duration.String(),
			"source_count":    len(aggregatedResponse.ResponseSources),
			"success_count":   aggregatedResponse.SuccessCount,
			"error_count":     aggregatedResponse.ErrorCount,
			"aggregation_method": aggregatedResponse.AggregationMethod,
		}).Info("Aggregated request processed successfully")
	}
}

// processEnhancedRequest handles requests with primary and enhancement servers
func (g *Gateway) processEnhancedRequest(w http.ResponseWriter, r *http.Request, req JSONRPCRequest, primaryServerName string, logger *mcp.StructuredLogger, startTime time.Time) {
	if logger != nil {
		logger.Debug("Processing enhanced request with primary and enhancement servers")
	}

	// For now, fallback to single server processing
	// Enhancement logic can be implemented later based on specific requirements
	g.processSingleServerRequestWithClient(w, r, req, primaryServerName, logger, startTime)
}

// processSingleServerRequestWithSmartRouter processes request using SmartRouter's client selection
func (g *Gateway) processSingleServerRequestWithSmartRouter(w http.ResponseWriter, r *http.Request, req JSONRPCRequest, serverName string, logger *mcp.StructuredLogger, startTime time.Time) bool {
	// Try to get client through workspace manager if available
	if g.workspaceManager != nil {
		uri, err := g.extractURI(req)
		if err == nil {
			workspace, err := g.workspaceManager.GetOrCreateWorkspace(uri)
			if err == nil {
				language := ""
				if uri != "" {
					if lang, err := g.extractLanguageFromURI(uri); err == nil {
						language = lang
					}
				}
				
				if language != "" {
					client, err := workspace.getOrCreateLanguageClient(language, g.Config, g.Logger)
					if err == nil {
						g.processRequestWithClient(w, r, req, client, logger, startTime)
						return true
					}
				}
			}
		}
	}

	// Fallback to traditional client selection
	return false
}

// processSingleServerRequestWithClient processes request with a specific client
func (g *Gateway) processSingleServerRequestWithClient(w http.ResponseWriter, r *http.Request, req JSONRPCRequest, serverName string, logger *mcp.StructuredLogger, startTime time.Time) {
	client, exists := g.GetClient(serverName)
	if !exists {
		if logger != nil {
			logger.Error("LSP server not found")
		}
		g.writeError(w, req.ID, InternalError, ERROR_INTERNAL,
			fmt.Errorf(ERROR_SERVER_NOT_FOUND, serverName))
		return
	}

	g.processRequestWithClient(w, r, req, client, logger, startTime)
}

// processRequestWithClient processes a request with the given client
func (g *Gateway) processRequestWithClient(w http.ResponseWriter, r *http.Request, req JSONRPCRequest, client transport.LSPClient, logger *mcp.StructuredLogger, startTime time.Time) {
	if !client.IsActive() {
		if logger != nil {
			logger.Error("LSP server is not active")
		}
		g.writeError(w, req.ID, InternalError, "Internal error",
			fmt.Errorf("server is not active"))
		return
	}

	if req.ID == nil {
		g.handleNotification(w, r, req, client, logger, startTime)
		return
	}

	g.handleRequest(w, r, req, client, logger, startTime)
}

=======
>>>>>>> 0913298e
// GetSmartRouter returns the SmartRouter instance for external access
func (g *Gateway) GetSmartRouter() *SmartRouterImpl {
	return g.smartRouter
}

// GetWorkspaceManager returns the WorkspaceManager instance for external access
func (g *Gateway) GetWorkspaceManager() *WorkspaceManager {
	return g.workspaceManager
}

// GetProjectRouter returns the ProjectAwareRouter instance for external access
func (g *Gateway) GetProjectRouter() *ProjectAwareRouter {
	return g.projectRouter
}

// SetRoutingStrategy sets a routing strategy for a specific LSP method
func (g *Gateway) SetRoutingStrategy(method string, strategy RoutingStrategy) {
<<<<<<< HEAD
	// Store the strategy interface
=======
	if g.smartRouter != nil {
		g.smartRouter.SetRoutingStrategy(method, strategy)
	}

>>>>>>> 0913298e
	g.Mu.Lock()
	defer g.Mu.Unlock()
	g.routingStrategies[method] = strategy
}

// GetRoutingStrategy gets the routing strategy for a specific LSP method
func (g *Gateway) GetRoutingStrategy(method string) RoutingStrategy {
<<<<<<< HEAD
=======
	if g.smartRouter != nil {
		return g.smartRouter.GetRoutingStrategy(method)
	}

>>>>>>> 0913298e
	g.Mu.RLock()
	defer g.Mu.RUnlock()
	if strategy, exists := g.routingStrategies[method]; exists {
		return strategy
	}
	// Return nil as default when no strategy is set
	return nil
}

// GetRoutingMetrics returns current routing performance metrics
func (g *Gateway) GetRoutingMetrics() *RoutingMetrics {
	if g.smartRouter != nil {
		return g.smartRouter.GetRoutingMetrics()
	}
	return nil
}

// IsSmartRoutingEnabled returns whether smart routing is enabled
func (g *Gateway) IsSmartRoutingEnabled() bool {
	return g.enableSmartRouting
}

// EnableSmartRouting enables or disables smart routing
func (g *Gateway) EnableSmartRouting(enable bool) {
	g.Mu.Lock()
	defer g.Mu.Unlock()
	g.enableSmartRouting = enable

	if g.Logger != nil {
		g.Logger.Infof("Smart routing %s", map[bool]string{true: "enabled", false: "disabled"}[enable])
	}
}

// Multi-server management methods

// GetMultiServerManager returns the MultiServerManager instance
func (g *Gateway) GetMultiServerManager() *MultiServerManager {
	return g.multiServerManager
}

// IsConcurrentServersEnabled returns whether concurrent servers are enabled
func (g *Gateway) IsConcurrentServersEnabled() bool {
	return g.enableConcurrentServers
}

// EnableConcurrentServers enables or disables concurrent servers
func (g *Gateway) EnableConcurrentServers(enable bool) {
	g.Mu.Lock()
	defer g.Mu.Unlock()

	if !enable || g.multiServerManager == nil {
		g.enableConcurrentServers = false
	} else {
		g.enableConcurrentServers = enable
	}

	if g.Logger != nil {
		g.Logger.Infof("Concurrent servers %s", map[bool]string{true: "enabled", false: "disabled"}[g.enableConcurrentServers])
	}
}

// GetConcurrentRequestMetrics returns metrics about concurrent requests
func (g *Gateway) GetConcurrentRequestMetrics() map[string]interface{} {
	metrics := make(map[string]interface{})

	if g.requestTracker != nil {
		metrics["active_concurrent_requests"] = g.requestTracker.GetActiveRequestCount()
	}

	if g.multiServerManager != nil {
		if managerMetrics := g.multiServerManager.GetMetrics(); managerMetrics != nil {
			metrics["manager_metrics"] = managerMetrics
		}
	}

	if g.aggregatorRegistry != nil {
		metrics["aggregation_enabled"] = true
	} else {
		metrics["aggregation_enabled"] = false
	}

	return metrics
}

// GetMethodConcurrencyInfo returns information about which methods use concurrent processing
func (g *Gateway) GetMethodConcurrencyInfo() map[string]interface{} {
	info := make(map[string]interface{})

	// Define concurrent methods and their max servers
	concurrentMethods := map[string]bool{
		LSP_METHOD_REFERENCES:       true,
		LSP_METHOD_WORKSPACE_SYMBOL: true,
		LSP_METHOD_DOCUMENT_SYMBOL:  false,
		LSP_METHOD_DEFINITION:       false,
		LSP_METHOD_HOVER:            false,
	}

	maxServers := map[string]int{
		LSP_METHOD_REFERENCES:       3,
		LSP_METHOD_WORKSPACE_SYMBOL: 5,
	}

	for method, enabled := range concurrentMethods {
		methodInfo := map[string]interface{}{
			"concurrent_enabled": enabled,
			"max_servers":        1,
		}

		if max, exists := maxServers[method]; exists {
			methodInfo["max_servers"] = max
		}

		info[method] = methodInfo
	}

	return info
}

// RestartMultiServerManager restarts the multi-server manager
func (g *Gateway) RestartMultiServerManager() error {
	g.Mu.Lock()
	defer g.Mu.Unlock()

	if g.multiServerManager == nil {
		return fmt.Errorf("MultiServerManager is not initialized")
	}

	if g.Logger != nil {
		g.Logger.Info("Restarting MultiServerManager")
	}

	// Stop current manager
	if err := g.multiServerManager.Stop(); err != nil {
		if g.Logger != nil {
			g.Logger.WithError(err).Warn("Error stopping MultiServerManager during restart")
		}
	}

	// Reinitialize
	if err := g.multiServerManager.Initialize(); err != nil {
		g.enableConcurrentServers = false
		return fmt.Errorf("failed to reinitialize MultiServerManager: %w", err)
	}

	// Start again
	if err := g.multiServerManager.Start(); err != nil {
		g.enableConcurrentServers = false
		return fmt.Errorf("failed to restart MultiServerManager: %w", err)
	}

	if g.Logger != nil {
		g.Logger.Info("MultiServerManager restarted successfully")
	}

	return nil
}

// GetServerHealthStatus returns health status of all servers
func (g *Gateway) GetServerHealthStatus() map[string]interface{} {
	status := make(map[string]interface{})

	// Traditional clients
	g.Mu.RLock()
	traditionalClients := make(map[string]bool)
	for name, client := range g.Clients {
		traditionalClients[name] = client.IsActive()
	}
	g.Mu.RUnlock()

	status["traditional_clients"] = traditionalClients

	// Multi-server manager status
	if g.multiServerManager != nil {
		if managerMetrics := g.multiServerManager.GetMetrics(); managerMetrics != nil {
			status["multi_server_metrics"] = managerMetrics
		}
		status["multi_server_enabled"] = g.enableConcurrentServers
	} else {
		status["multi_server_enabled"] = false
	}

	return status
}

// Conversion functions for config types
func convertToSCIPProviderConfig(cfg *config.SCIPProviderConfig) *SCIPProviderConfig {
	if cfg == nil {
		return nil
	}
	
	// Parse min acceptable quality
	quality := QualityLow // default
	switch cfg.MinAcceptableQuality {
	case "high":
		quality = QualityHigh
	case "medium":
		quality = QualityMedium
	case "low":
		quality = QualityLow
	}
	
	return &SCIPProviderConfig{
		HealthCheckInterval:  cfg.HealthCheckInterval,
		FallbackEnabled:     cfg.FallbackEnabled,
		FallbackTimeout:     cfg.FallbackTimeout,
		MinAcceptableQuality: quality,
		EnableMetricsLogging: cfg.EnableMetricsLogging,
		EnableHealthLogging:  cfg.EnableHealthLogging,
		// Leave nested configs nil for now - can be expanded if needed
		PerformanceTargets:      nil,
		RoutingHealthThresholds: nil,
		CacheSettings:          nil,
	}
}

func convertToSCIPRoutingConfig(cfg *config.SCIPRoutingConfig) *SCIPRoutingConfig {
	if cfg == nil {
		return nil
	}
	
	// Convert method strategies
	methodStrategies := make(map[string]SCIPRoutingStrategyType)
	for method, strategy := range cfg.MethodStrategies {
		methodStrategies[method] = SCIPRoutingStrategyType(strategy)
	}
	
	// Convert method confidence thresholds
	methodConfidenceThresholds := make(map[string]ConfidenceLevel)
	for method, threshold := range cfg.MethodConfidenceThresholds {
		methodConfidenceThresholds[method] = ConfidenceLevel(threshold)
	}
	
	return &SCIPRoutingConfig{
		DefaultStrategy:            SCIPRoutingStrategyType(cfg.DefaultStrategy),
		ConfidenceThreshold:        ConfidenceLevel(cfg.ConfidenceThreshold),
		MaxSCIPLatency:            cfg.MaxSCIPLatency,
		EnableFallback:             cfg.EnableFallback,
		EnableAdaptiveLearning:     cfg.EnableAdaptiveLearning,
		CachePrewarmEnabled:        cfg.CachePrewarmEnabled,
		MethodStrategies:           methodStrategies,
		MethodConfidenceThresholds: methodConfidenceThresholds,
		OptimizationInterval:       cfg.OptimizationInterval,
		PerformanceWindowSize:      cfg.PerformanceWindowSize,
	}
}

func convertToAdaptiveOptimizationConfig(cfg *config.AdaptiveOptimizationConfig) *AdaptiveOptimizationConfig {
	if cfg == nil {
		return nil
	}
	
	return &AdaptiveOptimizationConfig{
		OptimizationInterval:       cfg.OptimizationInterval,
		MinDataPoints:             cfg.MinDataPoints,
		ConfidenceThreshold:       cfg.ConfidenceThreshold,
		PerformanceThreshold:      cfg.PerformanceThreshold,
		LearningRate:              cfg.LearningRate,
		AdaptationRate:            cfg.AdaptationRate,
		ExplorationRate:           cfg.ExplorationRate,
		MaxThresholdAdjustment:    cfg.MaxThresholdAdjustment,
		ThresholdDecayRate:        cfg.ThresholdDecayRate,
		StrategyEvaluationWindow:  cfg.StrategyEvaluationWindow,
		MinStrategyConfidence:     cfg.MinStrategyConfidence,
		CacheWarmingEnabled:       cfg.CacheWarmingEnabled,
		WarmingTriggerThreshold:   cfg.WarmingTriggerThreshold,
		MaxWarmingOperations:      cfg.MaxWarmingOperations,
	}
}

func convertRoutingToRequestContext(routingCtx *RoutingRequestContext) *RequestContext {
	if routingCtx == nil {
		return nil
	}
	
	return &RequestContext{
		ProjectType: routingCtx.ProjectType,
		ServerName:  "", // Will be filled by routing logic
		Language:    routingCtx.Language,
	}
}<|MERGE_RESOLUTION|>--- conflicted
+++ resolved
@@ -53,20 +53,20 @@
 	Data    interface{} `json:"data,omitempty"`
 }
 
-// LSPRequest represents an LSP request for SCIP routing
-type LSPRequest struct {
-	Method  string      `json:"method"`
-	Params  interface{} `json:"params,omitempty"`
-	URI     string      `json:"uri,omitempty"`
-	Context *RequestContext `json:"context,omitempty"`
-}
 
 // RequestContext provides context information for LSP requests
 type RequestContext struct {
-	ProjectType string `json:"project_type,omitempty"`
-	ServerName  string `json:"server_name,omitempty"`
-	Language    string `json:"language,omitempty"`
-	WorkspaceID string `json:"workspace_id,omitempty"`
+	ProjectType           string                 `json:"project_type,omitempty"`
+	ServerName            string                 `json:"server_name,omitempty"`
+	Language              string                 `json:"language,omitempty"`
+	WorkspaceID           string                 `json:"workspace_id,omitempty"`
+	FileURI               string                 `json:"file_uri,omitempty"`
+	RequestType           string                 `json:"request_type,omitempty"`
+	WorkspaceRoot         string                 `json:"workspace_root,omitempty"`
+	CrossLanguageContext  bool                   `json:"cross_language_context,omitempty"`
+	RequiresAggregation   bool                   `json:"requires_aggregation,omitempty"`
+	SupportedServers      []string               `json:"supported_servers,omitempty"`
+	AdditionalContext     map[string]interface{} `json:"additional_context,omitempty"`
 }
 
 // IsWorkspaceRequest checks if this is a workspace-level request
@@ -497,18 +497,14 @@
 	smartRouter      *SmartRouterImpl
 	workspaceManager *WorkspaceManager
 	projectRouter    *ProjectAwareRouter
-<<<<<<< HEAD
-	
+
 	// SCIP-aware Smart Router integration
 	scipStore           indexing.SCIPStore
 	scipSmartRouter     SCIPSmartRouter
 	scipRoutingProvider SCIPRoutingProvider
 	adaptiveMetrics     *AdaptiveRoutingOptimizer
 	enableSCIPRouting   bool
-	
-=======
-
->>>>>>> 0913298e
+
 	// Performance monitoring
 	performanceCache  PerformanceCache
 	requestClassifier RequestClassifier
@@ -548,10 +544,6 @@
 	router := NewRouter()
 	workspaceManager := NewWorkspaceManager(config, router, logger)
 	projectRouter := NewProjectAwareRouter(router, workspaceManager, logger)
-<<<<<<< HEAD
-	
-	
-=======
 
 	// Initialize performance monitoring components
 	performanceCache := NewPerformanceCache(logger)
@@ -561,7 +553,6 @@
 	aggregatorRegistry := NewAggregatorRegistry(logger)
 	requestTracker := NewRequestTracker()
 
->>>>>>> 0913298e
 	// Initialize MultiServerManager if configuration supports it
 	var multiServerManager *MultiServerManager
 	enableConcurrentServers := false
@@ -581,20 +572,19 @@
 	// Check for SmartRouter configuration
 	enableSmartRouting := config.EnableSmartRouting
 	enableEnhancements := config.EnableEnhancements
-<<<<<<< HEAD
-	
+
 	// Initialize SCIP-aware components if enabled
 	var scipStore indexing.SCIPStore
 	var scipSmartRouter SCIPSmartRouter
 	var scipRoutingProvider SCIPRoutingProvider
 	var adaptiveMetrics *AdaptiveRoutingOptimizer
 	enableSCIPRouting := false
-	
+
 	if config.EnableSCIPRouting && config.SCIPConfig != nil {
 		// Initialize SCIP store and client from indexing package
 		var scipClient *indexing.SCIPClient
 		var scipMapper *indexing.LSPSCIPMapper
-		
+
 		// Initialize SCIP store if configured
 		if config.PerformanceConfig != nil && config.PerformanceConfig.SCIP != nil && 
 			config.PerformanceConfig.SCIP.Enabled && config.PerformanceConfig.SCIP.CacheConfig.Enabled {
@@ -608,7 +598,7 @@
 			scipStore = indexing.NewRealSCIPStore(scipConfig)
 			logger.Infof("SCIP store initialized successfully")
 		}
-		
+
 		// Initialize SCIP client if store is available
 		if scipStore != nil {
 			scipConfig := &indexing.SCIPConfig{}
@@ -618,12 +608,12 @@
 				logger.Errorf("Failed to create SCIP client: %v", err)
 				scipClient = nil
 			}
-			
+
 			// Initialize LSP-SCIP mapper
 			scipMapper = indexing.NewLSPSCIPMapper(scipStore, scipConfig)
 			logger.Infof("SCIP client and mapper initialized successfully")
 		}
-		
+
 		// Initialize SCIP routing provider if components are available
 		if scipStore != nil {
 			// Convert config types
@@ -636,7 +626,7 @@
 				logger.Infof("SCIP routing provider initialized successfully")
 			}
 		}
-		
+
 		// Initialize SCIP smart router if base components are available
 		if scipStore != nil && smartRouter != nil {
 			// Convert config types
@@ -650,7 +640,7 @@
 				logger.Infof("SCIP smart router initialized successfully")
 			}
 		}
-		
+
 		// Initialize adaptive routing optimizer if SCIP routing is enabled
 		if enableSCIPRouting {
 			// Convert config types
@@ -660,10 +650,6 @@
 			logger.Infof("Adaptive routing optimizer initialized successfully")
 		}
 	}
-	
-=======
-
->>>>>>> 0913298e
 	gateway := &Gateway{
 		Config:  config,
 		Clients: make(map[string]transport.LSPClient),
@@ -674,28 +660,13 @@
 		smartRouter:      smartRouter,
 		workspaceManager: workspaceManager,
 		projectRouter:    projectRouter,
-<<<<<<< HEAD
-		
+
 		// SCIP-aware Smart Router integration
 		scipStore:           scipStore,
 		scipSmartRouter:     scipSmartRouter,
 		scipRoutingProvider: scipRoutingProvider,
 		adaptiveMetrics:     adaptiveMetrics,
 		enableSCIPRouting:   enableSCIPRouting,
-		
-		// Performance monitoring (disabled for now)
-		performanceCache:  nil,
-		requestClassifier: nil,
-		responseAggregator: nil,
-		health_monitor:     nil,
-		
-		// Multi-server management
-		multiServerManager:      multiServerManager,
-		enableConcurrentServers: enableConcurrentServers,
-		aggregatorRegistry:      nil,
-		requestTracker:         nil,
-		
-=======
 
 		// Performance monitoring
 		performanceCache:  performanceCache,
@@ -707,8 +678,6 @@
 		enableConcurrentServers: enableConcurrentServers,
 		aggregatorRegistry:      aggregatorRegistry,
 		requestTracker:          requestTracker,
-
->>>>>>> 0913298e
 		// Configuration
 		enableSmartRouting: enableSmartRouting,
 		routingStrategies:  make(map[string]RoutingStrategy),
@@ -1748,7 +1717,6 @@
 
 // Enhanced request processing methods for SmartRouter integration
 
-<<<<<<< HEAD
 // processAggregatedRequest handles requests that need aggregated responses from multiple servers
 func (g *Gateway) processAggregatedRequest(w http.ResponseWriter, r *http.Request, req JSONRPCRequest, logger *mcp.StructuredLogger, startTime time.Time) {
 	if logger != nil {
@@ -1891,9 +1859,6 @@
 
 	g.handleRequest(w, r, req, client, logger, startTime)
 }
-
-=======
->>>>>>> 0913298e
 // GetSmartRouter returns the SmartRouter instance for external access
 func (g *Gateway) GetSmartRouter() *SmartRouterImpl {
 	return g.smartRouter
@@ -1911,14 +1876,10 @@
 
 // SetRoutingStrategy sets a routing strategy for a specific LSP method
 func (g *Gateway) SetRoutingStrategy(method string, strategy RoutingStrategy) {
-<<<<<<< HEAD
-	// Store the strategy interface
-=======
 	if g.smartRouter != nil {
-		g.smartRouter.SetRoutingStrategy(method, strategy)
-	}
-
->>>>>>> 0913298e
+		g.smartRouter.SetRoutingStrategy(method, RoutingStrategyType(strategy.Name()))
+	}
+
 	g.Mu.Lock()
 	defer g.Mu.Unlock()
 	g.routingStrategies[method] = strategy
@@ -1926,13 +1887,10 @@
 
 // GetRoutingStrategy gets the routing strategy for a specific LSP method
 func (g *Gateway) GetRoutingStrategy(method string) RoutingStrategy {
-<<<<<<< HEAD
-=======
 	if g.smartRouter != nil {
 		return g.smartRouter.GetRoutingStrategy(method)
 	}
 
->>>>>>> 0913298e
 	g.Mu.RLock()
 	defer g.Mu.RUnlock()
 	if strategy, exists := g.routingStrategies[method]; exists {
@@ -2201,15 +2159,3 @@
 		MaxWarmingOperations:      cfg.MaxWarmingOperations,
 	}
 }
-
-func convertRoutingToRequestContext(routingCtx *RoutingRequestContext) *RequestContext {
-	if routingCtx == nil {
-		return nil
-	}
-	
-	return &RequestContext{
-		ProjectType: routingCtx.ProjectType,
-		ServerName:  "", // Will be filled by routing logic
-		Language:    routingCtx.Language,
-	}
-}