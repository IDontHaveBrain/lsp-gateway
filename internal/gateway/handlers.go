package gateway

import (
	"context"
	"encoding/json"
	"fmt"
	"net/http"
	"os"
	"os/exec"
	"path/filepath"
	"strconv"
	"strings"
	"sync"
	"time"

	"lsp-gateway/internal/config"
	"lsp-gateway/internal/transport"
	"lsp-gateway/mcp"
)

type JSONRPCRequest struct {
	JSONRPC string      `json:"jsonrpc"`
	ID      interface{} `json:"id,omitempty"`
	Method  string      `json:"method"`
	Params  interface{} `json:"params,omitempty"`
}

type WorkspaceAwareJSONRPCRequest struct {
	JSONRPCRequest
	WorkspaceID string `json:"workspace_id,omitempty"`
	ProjectPath string `json:"project_path,omitempty"`
}

type WorkspaceContext interface {
	GetID() string
	GetRootPath() string
	GetProjectType() string
	GetProjectName() string
	GetLanguages() []string
	IsActive() bool
}

type JSONRPCResponse struct {
	JSONRPC string      `json:"jsonrpc"`
	ID      interface{} `json:"id,omitempty"`
	Result  interface{} `json:"result,omitempty"`
	Error   *RPCError   `json:"error,omitempty"`
}

type RPCError struct {
	Code    int         `json:"code"`
	Message string      `json:"message"`
	Data    interface{} `json:"data,omitempty"`
}

const (
	ParseError     = -32700
	InvalidRequest = -32600
	MethodNotFound = -32601
	InvalidParams  = -32602
	InternalError  = -32603
)

const (
	JSONRPCVersion = "2.0"
)

const (
	HTTPContentTypeJSON = "application/json"
	HTTPMethodPOST      = "POST"
	URIPrefixFile       = "file://"
	PathJSONRPC         = "/jsonrpc"
)

const (
	LoggerComponentGateway = "gateway"
	LoggerFieldServerName  = "server_name"
	TimestampFormatISO8601 = "2006-01-02T15:04:05Z07:00"
)

const (
	LSPMethodHover           = "textDocument/hover"
	LSPMethodDefinition      = "textDocument/definition"
	LSPMethodReferences      = "textDocument/references"
	LSPMethodDocumentSymbol  = "textDocument/documentSymbol"
	LSPMethodWorkspaceSymbol = "workspace/symbol"
)

const (
	LSPMethodInitialize              = "initialize"
	LSPMethodInitialized             = "initialized"
	LSPMethodShutdown                = "shutdown"
	LSPMethodExit                    = "exit"
	LSPMethodWorkspaceExecuteCommand = "workspace/executeCommand"
)

const (
	ERROR_INVALID_REQUEST   = "Invalid JSON-RPC request"
	ERROR_INTERNAL          = "Internal server error"
	ERROR_SERVER_NOT_FOUND  = "server %s not found"
	FORMAT_INVALID_JSON_RPC = "invalid JSON-RPC version: %s"
)

const (
	LoggerFieldWorkspaceID   = "workspace_id"
	LoggerFieldProjectPath   = "project_path"
	LoggerFieldProjectType   = "project_type"
	LoggerFieldProjectName   = "project_name"
	URIPrefixWorkspace       = "workspace://"
)

// RequestTracker tracks concurrent requests for performance monitoring
type RequestTracker struct {
	activeRequests map[string]*ConcurrentRequestInfo
	mu             sync.RWMutex
}

// ConcurrentRequestInfo holds information about a concurrent request
type ConcurrentRequestInfo struct {
	RequestID    string
	Method       string
	Language     string
	ServerCount  int
	StartTime    time.Time
	Status       string
}

// NewRequestTracker creates a new request tracker
func NewRequestTracker() *RequestTracker {
	return &RequestTracker{
		activeRequests: make(map[string]*ConcurrentRequestInfo),
	}
}

// TrackRequest starts tracking a concurrent request
func (rt *RequestTracker) TrackRequest(requestID, method, language string, serverCount int) {
	rt.mu.Lock()
	defer rt.mu.Unlock()
	
	rt.activeRequests[requestID] = &ConcurrentRequestInfo{
		RequestID:   requestID,
		Method:      method,
		Language:    language,
		ServerCount: serverCount,
		StartTime:   time.Now(),
		Status:      "active",
	}
}

// CompleteRequest marks a request as completed
func (rt *RequestTracker) CompleteRequest(requestID string) {
	rt.mu.Lock()
	defer rt.mu.Unlock()
	
	if info, exists := rt.activeRequests[requestID]; exists {
		info.Status = "completed"
		// Keep completed requests for a short time for metrics
		go func() {
			time.Sleep(5 * time.Minute)
			rt.mu.Lock()
			delete(rt.activeRequests, requestID)
			rt.mu.Unlock()
		}()
	}
}

// GetActiveRequestCount returns the number of active concurrent requests
func (rt *RequestTracker) GetActiveRequestCount() int {
	rt.mu.RLock()
	defer rt.mu.RUnlock()
	
	count := 0
	for _, info := range rt.activeRequests {
		if info.Status == "active" {
			count++
		}
	}
	return count
}

type Router struct {
	langToServer map[string]string
	extToLang    map[string]string
	mu           sync.RWMutex
}

func NewRouter() *Router {
	return &Router{
		langToServer: make(map[string]string),
		extToLang:    make(map[string]string),
	}
}

func (r *Router) RegisterServer(serverName string, languages []string) {
	r.mu.Lock()
	defer r.mu.Unlock()

	for _, lang := range languages {
		r.langToServer[lang] = serverName

		extensions := getExtensionsForLanguage(lang)
		for _, ext := range extensions {
			r.extToLang[ext] = lang
		}
	}
}

func (r *Router) RouteRequest(uri string) (string, error) {
	r.mu.RLock()
	defer r.mu.RUnlock()

	filePath := uri
	if strings.HasPrefix(uri, URIPrefixFile) {
		filePath = strings.TrimPrefix(uri, URIPrefixFile)
	}

	ext := strings.ToLower(filepath.Ext(filePath))
	if ext == "" {
		return "", fmt.Errorf("cannot determine file type from URI: %s", uri)
	}

	ext = strings.TrimPrefix(ext, ".")

	lang, exists := r.extToLang[ext]
	if !exists {
		return "", fmt.Errorf("unsupported file extension: %s", ext)
	}

	server, exists := r.langToServer[lang]
	if !exists {
		return "", fmt.Errorf("no server configured for language: %s", lang)
	}

	return server, nil
}

func (r *Router) GetSupportedLanguages() []string {
	r.mu.RLock()
	defer r.mu.RUnlock()

	var languages []string
	for lang := range r.langToServer {
		languages = append(languages, lang)
	}
	return languages
}

func (r *Router) GetSupportedExtensions() []string {
	r.mu.RLock()
	defer r.mu.RUnlock()

	var extensions []string
	for ext := range r.extToLang {
		extensions = append(extensions, ext)
	}
	return extensions
}

func (r *Router) GetServerByLanguage(language string) (string, bool) {
	r.mu.RLock()
	defer r.mu.RUnlock()

	server, exists := r.langToServer[language]
	return server, exists
}

func (r *Router) GetLanguageByExtension(extension string) (string, bool) {
	r.mu.RLock()
	defer r.mu.RUnlock()

	extension = strings.TrimPrefix(strings.ToLower(extension), ".")
	lang, exists := r.extToLang[extension]
	return lang, exists
}

func getExtensionsForLanguage(language string) []string {
	extensions := map[string][]string{
		"go": {"go", "mod", "sum", "work"},

		"python": {"py", "pyi", "pyx", "pyz", "pyw", "pyc", "pyo", "pyd"},

		"typescript": {"ts", "tsx", "mts", "cts"},

		"javascript": {"js", "jsx", "mjs", "cjs", "es", "es6", "es2015", "es2017", "es2018", "es2019", "es2020", "es2021", "es2022"},

		"java": {"java", "class", "jar", "war", "ear", "jsp", "jspx"},

		"c": {"c", "h", "i"},

		"cpp": {"cpp", "cxx", "cc", "c++", "hpp", "hxx", "h++", "hh", "ipp", "ixx", "txx", "tpp", "tcc"},

		"rust": {"rs", "rlib"},

		"ruby": {"rb", "rbw", "rake", "gemspec", "podspec", "thor", "irb"},

		"php": {"php", "php3", "php4", "php5", "php7", "php8", "phtml", "phar"},

		"swift": {"swift", "swiftmodule", "swiftdoc", "swiftsourceinfo"},

		"kotlin": {"kt", "kts", "ktm"},

		"scala": {"scala", "sc", "sbt"},

		"csharp": {"cs", "csx", "csproj", "sln", "vb", "vbproj"},

		"fsharp": {"fs", "fsi", "fsx", "fsscript", "fsproj"},

		"html":         {"html", "htm", "xhtml", "shtml", "svg"},
		"css":          {"css", "scss", "sass", "less", "styl", "stylus"},
		"json":         {"json", "jsonc", "json5"},
		"xml":          {"xml", "xsd", "xsl", "xslt", "wsdl", "soap", "rss", "atom"},
		"yaml":         {"yaml", "yml"},
		"toml":         {"toml"},
		"ini":          {"ini", "cfg", "conf", "config"},
		"markdown":     {"md", "markdown", "mdown", "mkdn", "mkd", "mdx"},
		"sql":          {"sql", "mysql", "pgsql", "plsql", "tsql", "sqlite", "ddl", "dml"},
		"shell":        {"sh", "bash", "zsh", "fish", "csh", "tcsh", "ksh", "ash", "dash"},
		"powershell":   {"ps1", "psm1", "psd1", "ps1xml", "pssc", "psrc", "cdxml"},
		"dockerfile":   {"dockerfile", "dockerignore"},
		"lua":          {"lua", "luac"},
		"perl":         {"pl", "pm", "pod", "t", "psgi"},
		"r":            {"r", "R", "rdata", "rds", "rda"},
		"matlab":       {"m", "mat", "fig", "mlx", "mex", "p", "mlapp"},
		"octave":       {"m", "oct"},
		"haskell":      {"hs", "lhs", "cabal"},
		"elm":          {"elm"},
		"clojure":      {"clj", "cljs", "cljc", "edn"},
		"erlang":       {"erl", "hrl", "escript"},
		"elixir":       {"ex", "exs"},
		"dart":         {"dart"},
		"vim":          {"vim", "vimrc"},
		"latex":        {"tex", "latex", "ltx", "dtx", "sty", "cls", "bib", "bst"},
		"makefile":     {"makefile", "mk", "mak"},
		"cmake":        {"cmake", "txt"}, // CMakeLists.txt
		"gradle":       {"gradle", "properties"},
		"groovy":       {"groovy", "gvy", "gy", "gsh"},
		"protobuf":     {"proto"},
		"graphql":      {"graphql", "gql"},
		"solidity":     {"sol"},
		"assembly":     {"asm", "s", "a"},
		"cobol":        {"cbl", "cob", "cpy"},
		"fortran":      {"f", "f77", "f90", "f95", "f03", "f08", "for", "ftn", "fpp"},
		"pascal":       {"pas", "pp", "inc"},
		"ada":          {"ada", "adb", "ads", "ali"},
		"prolog":       {"pl", "pro", "P"},
		"lisp":         {"lisp", "lsp", "l", "cl", "fasl"},
		"scheme":       {"scm", "ss", "sch", "rkt"},
		"smalltalk":    {"st", "cs"},
		"tcl":          {"tcl", "tk", "itcl", "itk"},
		"verilog":      {"v", "vh", "sv", "svh"},
		"vhdl":         {"vhd", "vhdl"},
		"zig":          {"zig"},
		"nim":          {"nim", "nims", "nimble"},
		"crystal":      {"cr"},
		"d":            {"d", "di"},
		"ocaml":        {"ml", "mli", "mll", "mly"},
		"reason":       {"re", "rei"},
		"purescript":   {"purs"},
		"idris":        {"idr", "lidr"},
		"agda":         {"agda"},
		"lean":         {"lean"},
		"coq":          {"v"},
		"isabelle":     {"thy"},
		"nix":          {"nix"},
		"dhall":        {"dhall"},
		"julia":        {"jl"},
		"moonscript":   {"moon"},
		"coffeescript": {"coffee", "litcoffee"},
		"livescript":   {"ls"},
		"pug":          {"pug", "jade"},
		"stylus":       {"styl"},
		"handlebars":   {"hbs", "handlebars"},
		"mustache":     {"mustache"},
		"twig":         {"twig"},
		"smarty":       {"tpl"},
		"velocity":     {"vm"},
		"freemarker":   {"ftl"},
		"thymeleaf":    {"html"},
		"razor":        {"cshtml", "vbhtml"},
		"erb":          {"erb"},
		"haml":         {"haml"},
		"slim":         {"slim"},
		"actionscript": {"as", "mxml"},
		"flex":         {"as", "mxml"},
		"cuda":         {"cu", "cuh"},
		"opencl":       {"cl"},
		"glsl":         {"glsl", "vert", "frag", "geom", "tesc", "tese", "comp"},
		"hlsl":         {"hlsl", "fx", "fxh"},
		"autohotkey":   {"ahk"},
		"autoit":       {"au3"},
		"batch":        {"bat", "cmd"},
		"applescript":  {"applescript", "scpt"},
		"vbscript":     {"vbs"},
		"jscript":      {"js"},
		"qml":          {"qml"},
		"gdscript":     {"gd"},
		"angelscript":  {"as"},
		"squirrel":     {"nut"},
		"red":          {"red", "reds"},
		"rebol":        {"r", "reb"},
		"factor":       {"factor"},
		"forth":        {"fth", "4th"},
		"postscript":   {"ps", "eps"},
		"povray":       {"pov"},
		"maxscript":    {"ms"},
		"mel":          {"mel"},
		"lsl":          {"lsl"},
		"pike":         {"pike"},
		"io":           {"io"},
		"boo":          {"boo"},
		"nemerle":      {"n"},
		"fantom":       {"fan"},
		"monkey":       {"monkey"},
		"cobra":        {"cobra"},
		"bro":          {"bro"},
		"chapel":       {"chpl"},
		"x10":          {"x10"},
		"ceylon":       {"ceylon"},
		"ooc":          {"ooc"},
		"vala":         {"vala", "vapi"},
		"genie":        {"gs"},
		"oxygene":      {"oxygene"},
		"delphi":       {"pas", "pp", "inc"},
		"modelica":     {"mo"},
		"mathematica":  {"m", "nb", "cdf"},
		"maple":        {"mpl"},
		"gap":          {"g", "gap"},
		"sage":         {"sage"},
		"magma":        {"m"},
		"mupad":        {"mu"},
		"maxima":       {"mac"},
		"scilab":       {"sci", "sce"},
		"labview":      {"vi"},
		"simulink":     {"mdl", "slx"},
		"abap":         {"abap"},
		"apex":         {"cls", "trigger"},
		"apl":          {"apl"},
		"awk":          {"awk"},
		"brainfuck":    {"bf", "b"},
		"befunge":      {"bf"},
		"whitespace":   {"ws"},
		"chef":         {"chef"},
		"piet":         {"piet"},
		"lolcode":      {"lol"},
		"malbolge":     {"mb"},
		"intercal":     {"i"},
		"unlambda":     {"unl"},
		"befunge93":    {"bf"},
		"grass":        {"grass"},
		"ook":          {"ook"},
		"zero":         {"0"},
		"one":          {"1"},
		"two":          {"2"},
		"three":        {"3"},
		"four":         {"4"},
		"five":         {"5"},
		"six":          {"6"},
		"seven":        {"7"},
		"eight":        {"8"},
		"nine":         {"9"},
	}

	return extensions[language]
}

type Gateway struct {
	Config  *config.GatewayConfig
	Clients map[string]transport.LSPClient
	Router  *Router
	Logger  *mcp.StructuredLogger
	Mu      sync.RWMutex
	
	// SmartRouter integration
	smartRouter      *SmartRouterImpl
	workspaceManager *WorkspaceManager
	projectRouter    *ProjectAwareRouter
	
	// Performance monitoring
	performanceCache *PerformanceCache
	requestClassifier *RequestClassifier
	responseAggregator *ResponseAggregator
	
	// Multi-server management
	multiServerManager *MultiServerManager
	enableConcurrentServers bool
	aggregatorRegistry *AggregatorRegistry
	requestTracker     *RequestTracker
	
	// Configuration
	enableSmartRouting bool
	routingStrategies map[string]RoutingStrategy
	
	// Enhancement components
	enableEnhancements bool
	health_monitor     *HealthMonitor
}

func NewGateway(config *config.GatewayConfig) (*Gateway, error) {
	logConfig := &mcp.LoggerConfig{
		Level:              mcp.LogLevelInfo,
		Component:          LoggerComponentGateway,
		EnableJSON:         false,
		EnableStackTrace:   false,
		EnableCaller:       true,
		EnableMetrics:      false,
		Output:             nil, // Uses default (stderr)
		IncludeTimestamp:   true,
		TimestampFormat:    TimestampFormatISO8601,
		MaxStackTraceDepth: 10,
		EnableAsyncLogging: false,
		AsyncBufferSize:    1000,
	}
	logger := mcp.NewStructuredLogger(logConfig)

	// Initialize enhanced components
	router := NewRouter()
	workspaceManager := NewWorkspaceManager(config, router, logger)
	projectRouter := NewProjectAwareRouter(router, workspaceManager, logger)
	
	// Initialize performance monitoring components
	performanceCache := NewPerformanceCache(logger)
	requestClassifier := NewRequestClassifier(logger)
	responseAggregator := NewResponseAggregator(logger)
	health_monitor := NewHealthMonitor(logger)
	
	// Initialize multi-server components
	aggregatorRegistry := NewAggregatorRegistry(logger)
	requestTracker := NewRequestTracker()
	
	// Initialize MultiServerManager if configuration supports it
	var multiServerManager *MultiServerManager
	enableConcurrentServers := false
	if config.EnableConcurrentServers && config.LanguagePools != nil {
		multiServerManager = NewMultiServerManager(config, nil)
		if err := multiServerManager.Initialize(); err != nil {
			logger.Warnf("Failed to initialize MultiServerManager: %v", err)
		} else {
			enableConcurrentServers = true
			logger.Info("MultiServerManager initialized successfully")
		}
	}
	
	// Create SmartRouter with all components
	smartRouter := NewSmartRouter(projectRouter, config, workspaceManager, logger)
	
	// Check for SmartRouter configuration
	enableSmartRouting := config.EnableSmartRouting
	enableEnhancements := config.EnableEnhancements
	
	gateway := &Gateway{
		Config:  config,
		Clients: make(map[string]transport.LSPClient),
		Router:  router,
		Logger:  logger,
		
		// SmartRouter components
		smartRouter:      smartRouter,
		workspaceManager: workspaceManager,
		projectRouter:    projectRouter,
		
		// Performance monitoring
		performanceCache:  performanceCache,
		requestClassifier: requestClassifier,
		responseAggregator: responseAggregator,
		health_monitor:     health_monitor,
		
		// Multi-server management
		multiServerManager:      multiServerManager,
		enableConcurrentServers: enableConcurrentServers,
		aggregatorRegistry:      aggregatorRegistry,
		requestTracker:         requestTracker,
		
		// Configuration
		enableSmartRouting: enableSmartRouting,
		routingStrategies:  make(map[string]RoutingStrategy),
		enableEnhancements: enableEnhancements,
	}

	logger.Infof("Initializing %d LSP server clients", len(config.Servers))
	for _, serverConfig := range config.Servers {
		serverLogger := logger.WithField(LoggerFieldServerName, serverConfig.Name)

		serverLogger.Debugf("Creating LSP client: command=%s, transport=%s",
			serverConfig.Command, serverConfig.Transport)

		client, err := transport.NewLSPClient(transport.ClientConfig{
			Command:   serverConfig.Command,
			Args:      serverConfig.Args,
			Transport: serverConfig.Transport,
		})
		if err != nil {
			serverLogger.WithError(err).Error("Failed to create LSP client")
			return nil, fmt.Errorf("failed to create client for %s: %w", serverConfig.Name, err)
		}

		// Validate that the LSP server command exists
		serverLogger.Debug("Validating LSP server command exists")
		if _, err := exec.LookPath(serverConfig.Command); err != nil {
			serverLogger.WithError(err).Error("LSP server command not found")
			return nil, fmt.Errorf("LSP server command not found for %s: %s", serverConfig.Name, serverConfig.Command)
		}

		gateway.Clients[serverConfig.Name] = client
		gateway.Router.RegisterServer(serverConfig.Name, serverConfig.Languages)

		serverLogger.WithField("languages", serverConfig.Languages).
			Info("LSP client registered successfully")
	}

	return gateway, nil
}

func (g *Gateway) Start(ctx context.Context) error {
	g.Mu.Lock()
	defer g.Mu.Unlock()

	if g.Logger != nil {
		g.Logger.Infof("Starting gateway with %d LSP server clients", len(g.Clients))
	}

	// Start clients asynchronously to improve startup performance
	var wg sync.WaitGroup
	errorCh := make(chan error, len(g.Clients))

	for name, client := range g.Clients {
		wg.Add(1)
		go func(clientName string, lspClient transport.LSPClient) {
			defer wg.Done()

			var clientLogger *mcp.StructuredLogger
			if g.Logger != nil {
				clientLogger = g.Logger.WithField(LoggerFieldServerName, clientName)
				clientLogger.Debug("Starting LSP client asynchronously")
			}

			if err := lspClient.Start(ctx); err != nil {
				if clientLogger != nil {
					clientLogger.WithError(err).Error("Failed to start LSP client")
				}
				errorCh <- fmt.Errorf("failed to start client %s: %w", clientName, err)
				return
			}

			if clientLogger != nil {
				clientLogger.Info("LSP client started successfully")
			}
		}(name, client)
	}

	// Wait for all clients to start with a timeout
	done := make(chan struct{})
	go func() {
		wg.Wait()
		close(done)
	}()

	select {
	case <-done:
		// All clients started successfully
		if g.Logger != nil {
			g.Logger.Info("Gateway started successfully - all LSP clients ready")
		}
	case err := <-errorCh:
		// At least one client failed to start
		if g.Logger != nil {
			g.Logger.Warnf("Gateway started with client errors: %v", err)
		}
		// Don't return error - gateway can still function with partial clients
	case <-time.After(2 * time.Second):
		// Timeout waiting for all clients - proceed anyway
		if g.Logger != nil {
			g.Logger.Warn("Gateway startup timeout - proceeding with available clients")
		}
	}

	// Start MultiServerManager if enabled
	if g.multiServerManager != nil {
		if err := g.multiServerManager.Start(); err != nil {
			if g.Logger != nil {
				g.Logger.Warnf("Failed to start MultiServerManager: %v", err)
			}
			g.enableConcurrentServers = false
		} else if g.Logger != nil {
			g.Logger.Info("MultiServerManager started successfully")
		}
	}

	if g.Logger != nil {
		g.Logger.Info("Gateway started successfully")
	}
	return nil
}

func (g *Gateway) Stop() error {
	g.Mu.Lock()
	defer g.Mu.Unlock()

	if g.Logger != nil {
		g.Logger.Info("Stopping gateway and all LSP clients")
	}

	var errors []error
	for name, client := range g.Clients {
		var clientLogger *mcp.StructuredLogger
		if g.Logger != nil {
			clientLogger = g.Logger.WithField(LoggerFieldServerName, name)
			clientLogger.Debug("Stopping LSP client")
		}

		if err := client.Stop(); err != nil {
			if clientLogger != nil {
				clientLogger.WithError(err).Error("Failed to stop LSP client")
			}
			errors = append(errors, fmt.Errorf("failed to stop client %s: %w", name, err))
		} else {
			if clientLogger != nil {
				clientLogger.Info("LSP client stopped successfully")
			}
		}
	}

	// Stop MultiServerManager if enabled
	if g.multiServerManager != nil {
		if err := g.multiServerManager.Stop(); err != nil {
			if g.Logger != nil {
				g.Logger.Warnf("Failed to stop MultiServerManager: %v", err)
			}
			errors = append(errors, fmt.Errorf("failed to stop MultiServerManager: %w", err))
		} else if g.Logger != nil {
			g.Logger.Info("MultiServerManager stopped successfully")
		}
	}

	if g.Logger != nil {
		g.Logger.Info("Gateway stopped successfully")
	}

	// If there were any errors, return the first one (maintains backwards compatibility)
	if len(errors) > 0 {
		return errors[0]
	}
	return nil
}

func (g *Gateway) GetClient(serverName string) (transport.LSPClient, bool) {
	g.Mu.RLock()
	defer g.Mu.RUnlock()

	client, exists := g.Clients[serverName]
	return client, exists
}

// extractLanguageFromURI extracts the language from a file URI
func (g *Gateway) extractLanguageFromURI(uri string) (string, error) {
	if uri == "" {
		return "", fmt.Errorf("empty URI provided")
	}

	// Remove URI prefixes
	filePath := uri
	if strings.HasPrefix(uri, URIPrefixFile) {
		filePath = strings.TrimPrefix(uri, URIPrefixFile)
	} else if strings.HasPrefix(uri, URIPrefixWorkspace) {
		filePath = strings.TrimPrefix(uri, URIPrefixWorkspace)
	}

	// Get file extension
	ext := strings.ToLower(filepath.Ext(filePath))
	if ext == "" {
		return "", fmt.Errorf("cannot determine file type from URI: %s", uri)
	}

	ext = strings.TrimPrefix(ext, ".")

	// Use router to get language from extension
	language, exists := g.Router.GetLanguageByExtension(ext)
	if !exists {
		return "", fmt.Errorf("unsupported file extension: %s", ext)
	}

	return language, nil
}

func (g *Gateway) HandleJSONRPC(w http.ResponseWriter, r *http.Request) {
	startTime := time.Now()
	requestLogger := g.initializeRequestLogger(r)

	if !g.validateHTTPMethod(w, r, requestLogger) {
		return
	}

	w.Header().Set("Content-Type", HTTPContentTypeJSON)

	req, ok := g.parseAndValidateJSONRPC(w, r, requestLogger)
	if !ok {
		return
	}

	if requestLogger != nil {
		requestLogger = requestLogger.WithField("lsp_method", req.Method)
	}

	serverName, ok := g.handleRequestRouting(w, req, requestLogger)
	if !ok {
		return
	}

	if requestLogger != nil {
		requestLogger = requestLogger.WithField(LoggerFieldServerName, serverName)
		requestLogger.Debug("Routed request to LSP server")
	}

	// Enhanced request processing with multi-server support
	g.processLSPRequest(w, r, req, serverName, requestLogger, startTime)
}

// processLSPRequest processes LSP requests with support for concurrent multi-server operations
func (g *Gateway) processLSPRequest(w http.ResponseWriter, r *http.Request, req JSONRPCRequest, serverName string, logger *mcp.StructuredLogger, startTime time.Time) {
	// Determine if request should use concurrent servers
	if g.shouldUseConcurrentServers(req.Method) {
		g.processConcurrentLSPRequest(w, r, req, logger, startTime)
		return
	}

	// Fallback to single server processing
	g.processSingleServerRequest(w, r, req, serverName, logger, startTime)
}

// shouldUseConcurrentServers determines if a method benefits from concurrent processing
func (g *Gateway) shouldUseConcurrentServers(method string) bool {
	if !g.enableConcurrentServers || g.multiServerManager == nil {
		return false
	}

	concurrentMethods := map[string]bool{
		LSP_METHOD_REFERENCES:       true,  // Aggregate from multiple servers
		LSP_METHOD_WORKSPACE_SYMBOL: true,  // Search across all servers
		LSP_METHOD_DOCUMENT_SYMBOL:  false, // Single server sufficient
		LSP_METHOD_DEFINITION:       false, // Single server sufficient
		LSP_METHOD_HOVER:            false, // Single server sufficient
	}

	return concurrentMethods[method]
}

// getMaxServersForMethod returns the maximum number of servers to use for a method
func (g *Gateway) getMaxServersForMethod(method string) int {
	maxServers := map[string]int{
		LSP_METHOD_REFERENCES:       3, // Use up to 3 servers for references
		LSP_METHOD_WORKSPACE_SYMBOL: 5, // Use up to 5 servers for symbol search
	}

	if max, exists := maxServers[method]; exists {
		return max
	}
	return 1
}

// processConcurrentLSPRequest handles concurrent requests to multiple servers
func (g *Gateway) processConcurrentLSPRequest(w http.ResponseWriter, r *http.Request, req JSONRPCRequest, logger *mcp.StructuredLogger, startTime time.Time) {
	if logger != nil {
		logger.Debug("Processing concurrent LSP request with multiple servers")
	}

	// Extract language from URI
	uri, err := g.extractURI(req)
	if err != nil {
		g.writeError(w, req.ID, InvalidParams, "Invalid parameters", err)
		return
	}

	language, err := g.extractLanguageFromURI(uri)
	if err != nil {
		if logger != nil {
			logger.WithError(err).Warn("Failed to extract language from URI, falling back to single server")
		}
		// Fallback to single server processing
		serverName, err := g.routeRequest(req)
		if err != nil {
			g.writeError(w, req.ID, MethodNotFound, "Method not found", err)
			return
		}
		g.processSingleServerRequest(w, r, req, serverName, logger, startTime)
		return
	}

	// Get multiple servers for concurrent processing
	maxServers := g.getMaxServersForMethod(req.Method)
	servers, err := g.multiServerManager.GetServersForConcurrentRequestWithType(language, req.Method, maxServers)
	if err != nil {
		if logger != nil {
			logger.WithError(err).Warn("Failed to get servers for concurrent request, falling back to single server")
		}
		// Fallback to single server processing
		g.handleConcurrentRequestError(w, r, req, language, err, logger, startTime)
		return
	}

	if len(servers) == 0 {
		g.writeError(w, req.ID, InternalError, "No servers available", fmt.Errorf("no servers available for language %s", language))
		return
	}

	// Generate request ID for tracking
	requestID := fmt.Sprintf("concurrent_%d_%s", time.Now().UnixNano(), req.Method)
	g.requestTracker.TrackRequest(requestID, req.Method, language, len(servers))

	// Execute concurrent requests
	responses, err := g.executeConcurrentRequests(r.Context(), servers, req.Method, req.Params)
	if err != nil {
		g.requestTracker.CompleteRequest(requestID)
		if logger != nil {
			logger.WithError(err).Error("Concurrent requests failed")
		}
		g.handleConcurrentRequestError(w, r, req, language, err, logger, startTime)
		return
	}

	// Aggregate responses
	aggregatedResponse, err := g.aggregateResponses(req.Method, responses, servers)
	if err != nil {
		g.requestTracker.CompleteRequest(requestID)
		if logger != nil {
			logger.WithError(err).Error("Response aggregation failed")
		}
		g.writeError(w, req.ID, InternalError, "Aggregation failed", err)
		return
	}

	// Send response
	response := JSONRPCResponse{
		JSONRPC: JSONRPCVersion,
		ID:      req.ID,
		Result:  aggregatedResponse.MergedResponse,
	}

	if err := json.NewEncoder(w).Encode(response); err != nil {
		if logger != nil {
			logger.WithError(err).Error("Failed to encode concurrent response")
		}
		g.writeError(w, req.ID, InternalError, "Internal error", err)
		return
	}

	g.requestTracker.CompleteRequest(requestID)
	duration := time.Since(startTime)

	if logger != nil {
		logger.WithFields(map[string]interface{}{
			"duration":     duration.String(),
			"server_count": len(servers),
			"method":       req.Method,
			"language":     language,
		}).Info("Concurrent request processed successfully")
	}
}

// executeConcurrentRequests executes requests concurrently across multiple servers
func (g *Gateway) executeConcurrentRequests(ctx context.Context, servers []*ServerInstance, method string, params interface{}) ([]interface{}, error) {
	responses := make([]interface{}, len(servers))
	errors := make([]error, len(servers))
	var wg sync.WaitGroup

	// Create context with timeout
	timeoutCtx, cancel := context.WithTimeout(ctx, g.Config.Timeout)
	defer cancel()

	for i, server := range servers {
		wg.Add(1)
		go func(index int, srv *ServerInstance) {
			defer wg.Done()

			select {
			case <-timeoutCtx.Done():
				errors[index] = timeoutCtx.Err()
				return
			default:
				response, err := srv.SendRequest(timeoutCtx, method, params)
				responses[index] = response
				errors[index] = err
			}
		}(i, server)
	}

	wg.Wait()

	// Filter successful responses
	var successfulResponses []interface{}
	for i, err := range errors {
		if err == nil && responses[i] != nil {
			successfulResponses = append(successfulResponses, responses[i])
		}
	}

	if len(successfulResponses) == 0 {
		return nil, fmt.Errorf("all concurrent requests failed")
	}

	return successfulResponses, nil
}

// aggregateResponses aggregates responses from multiple servers
func (g *Gateway) aggregateResponses(method string, responses []interface{}, servers []*ServerInstance) (*AggregationResult, error) {
	sources := make([]string, len(servers))
	for i, server := range servers {
		sources[i] = server.config.Name
	}

	return g.aggregatorRegistry.AggregateResponses(method, responses, sources)
}

// handleConcurrentRequestError handles errors in concurrent requests with fallback
func (g *Gateway) handleConcurrentRequestError(w http.ResponseWriter, r *http.Request, req JSONRPCRequest, language string, originalErr error, logger *mcp.StructuredLogger, startTime time.Time) {
	if logger != nil {
		logger.WithError(originalErr).Warn("Concurrent request failed, falling back to single server")
	}

	// Fallback to single server
	serverName, err := g.routeRequest(req)
	if err != nil {
		g.writeError(w, req.ID, MethodNotFound, "Method not found", fmt.Errorf("concurrent request failed: %v, fallback routing failed: %v", originalErr, err))
		return
	}

	g.processSingleServerRequest(w, r, req, serverName, logger, startTime)
}

func (g *Gateway) routeRequest(req JSONRPCRequest) (string, error) {
	uri, err := g.extractURI(req)
	if err != nil {
		return "", err
	}

	switch req.Method {
	case LSPMethodInitialize, LSPMethodInitialized, LSPMethodShutdown, LSPMethodExit, LSPMethodWorkspaceSymbol, LSPMethodWorkspaceExecuteCommand:
		return uri, nil
	default:
		return g.Router.RouteRequest(uri)
	}
}

func (g *Gateway) extractURI(req JSONRPCRequest) (string, error) {
	if g.isServerManagementMethod(req.Method) {
		return g.getAnyAvailableServer()
	}

	return g.extractURIFromParams(req)
}

func (g *Gateway) isServerManagementMethod(method string) bool {
	switch method {
	case LSPMethodInitialize, LSPMethodInitialized, LSPMethodShutdown, LSPMethodExit,
		LSPMethodWorkspaceSymbol, LSPMethodWorkspaceExecuteCommand:
		return true
	default:
		return false
	}
}

func (g *Gateway) getAnyAvailableServer() (string, error) {
	g.Mu.RLock()
	defer g.Mu.RUnlock()

	for serverName := range g.Clients {
		return serverName, nil
	}
	return "", fmt.Errorf("no servers available")
}

func (g *Gateway) extractURIFromParams(req JSONRPCRequest) (string, error) {
	if req.Params == nil {
		return "", fmt.Errorf("missing parameters for method %s", req.Method)
	}

	paramsMap, ok := req.Params.(map[string]interface{})
	if !ok {
		return "", fmt.Errorf("invalid parameters format for method %s", req.Method)
	}

	if uri, found := g.extractURIFromTextDocument(paramsMap); found {
		return uri, nil
	}

	if uri, found := g.extractURIFromDirectParam(paramsMap); found {
		return uri, nil
	}

	return "", fmt.Errorf("could not extract URI from parameters for method %s", req.Method)
}

func (g *Gateway) extractURIFromTextDocument(paramsMap map[string]interface{}) (string, bool) {
	textDoc, exists := paramsMap["textDocument"]
	if !exists {
		return "", false
	}

	textDocMap, ok := textDoc.(map[string]interface{})
	if !ok {
		return "", false
	}

	uri, exists := textDocMap["uri"]
	if !exists {
		return "", false
	}

	uriStr, ok := uri.(string)
	if !ok {
		return "", false
	}

	return uriStr, true
}

func (g *Gateway) extractURIFromDirectParam(paramsMap map[string]interface{}) (string, bool) {
	uri, exists := paramsMap["uri"]
	if exists {
		if uriStr, ok := uri.(string); ok {
			return uriStr, true
		}
	}
	return "", false
}

func (g *Gateway) initializeRequestLogger(r *http.Request) *mcp.StructuredLogger {
	requestID := "req_" + strconv.FormatInt(time.Now().UnixNano(), 10)
	var requestLogger *mcp.StructuredLogger
	if g.Logger != nil {
		requestLogger = g.Logger.WithRequestID(requestID)
		requestLogger.WithFields(map[string]interface{}{
			"method":      r.Method,
			"remote_addr": r.RemoteAddr,
			"user_agent":  r.UserAgent(),
		}).Info("Received HTTP request")
	}
	return requestLogger
}

func (g *Gateway) validateHTTPMethod(w http.ResponseWriter, r *http.Request, logger *mcp.StructuredLogger) bool {
	if r.Method != http.MethodPost {
		if logger != nil {
			logger.Warn("Invalid HTTP method, rejecting request")
		}
		http.Error(w, "Method not allowed", http.StatusMethodNotAllowed)
		return false
	}
	return true
}

func (g *Gateway) parseAndValidateJSONRPC(w http.ResponseWriter, r *http.Request, logger *mcp.StructuredLogger) (JSONRPCRequest, bool) {
	var req JSONRPCRequest

	if err := json.NewDecoder(r.Body).Decode(&req); err != nil {
		if logger != nil {
			logger.WithError(err).Error("Failed to parse JSON-RPC request")
		}
		g.writeError(w, nil, ParseError, "Parse error", err)
		return req, false
	}

	if req.JSONRPC != JSONRPCVersion {
		if logger != nil {
			logger.WithField("jsonrpc_version", req.JSONRPC).Error("Invalid JSON-RPC version")
		}
		g.writeError(w, req.ID, InvalidRequest, ERROR_INVALID_REQUEST,
			fmt.Errorf(FORMAT_INVALID_JSON_RPC, req.JSONRPC))
		return req, false
	}

	if req.Method == "" {
		if logger != nil {
			logger.Error("Missing method field in JSON-RPC request")
		}
		g.writeError(w, req.ID, InvalidRequest, ERROR_INVALID_REQUEST,
			fmt.Errorf("missing method field"))
		return req, false
	}

	return req, true
}

func (g *Gateway) handleRequestRouting(w http.ResponseWriter, req JSONRPCRequest, logger *mcp.StructuredLogger) (string, bool) {
	serverName, err := g.routeRequest(req)
	if err != nil {
		if logger != nil {
			logger.WithError(err).Error("Failed to route request to LSP server")
		}
		g.writeError(w, req.ID, MethodNotFound, "Method not found", err)
		return "", false
	}
	return serverName, true
}

// processSingleServerRequest processes a request using a single server (backward compatibility)
func (g *Gateway) processSingleServerRequest(w http.ResponseWriter, r *http.Request, req JSONRPCRequest, serverName string, logger *mcp.StructuredLogger, startTime time.Time) {
	client, exists := g.GetClient(serverName)
	if !exists {
		if logger != nil {
			logger.Error("LSP server not found")
		}
		g.writeError(w, req.ID, InternalError, ERROR_INTERNAL,
			fmt.Errorf(ERROR_SERVER_NOT_FOUND, serverName))
		return
	}

	if !client.IsActive() {
		if logger != nil {
			logger.Error("LSP server is not active")
		}
		g.writeError(w, req.ID, InternalError, "Internal error",
			fmt.Errorf("server %s is not active", serverName))
		return
	}

	if req.ID == nil {
		g.handleNotification(w, r, req, client, logger, startTime)
		return
	}

	g.handleRequest(w, r, req, client, logger, startTime)
}

func (g *Gateway) handleNotification(w http.ResponseWriter, r *http.Request, req JSONRPCRequest, client transport.LSPClient, logger *mcp.StructuredLogger, startTime time.Time) {
	if logger != nil {
		logger.Debug("Processing LSP notification (no response expected)")
	}

	err := client.SendNotification(r.Context(), req.Method, req.Params)
	if err != nil {
		if logger != nil {
			logger.WithError(err).Error("Failed to send LSP notification")
		}
		g.writeError(w, req.ID, InternalError, "Internal error", err)
		return
	}

	duration := time.Since(startTime)
	if logger != nil {
		logger.WithField("duration", duration.String()).Info("LSP notification processed successfully")
	}
	w.WriteHeader(http.StatusOK)
}

func (g *Gateway) handleRequest(w http.ResponseWriter, r *http.Request, req JSONRPCRequest, client transport.LSPClient, logger *mcp.StructuredLogger, startTime time.Time) {
	if logger != nil {
		logger.Debug("Sending request to LSP server")
	}

	result, err := client.SendRequest(r.Context(), req.Method, req.Params)
	if err != nil {
		if logger != nil {
			logger.WithError(err).Error("LSP server request failed")
		}

		// Check if error is due to context deadline exceeded
		if err == context.DeadlineExceeded || strings.Contains(err.Error(), "context deadline exceeded") {
			g.writeError(w, req.ID, InternalError, "Request timeout: context deadline exceeded", err)
		} else {
			g.writeError(w, req.ID, InternalError, "Internal error", err)
		}
		return
	}

	response := JSONRPCResponse{
		JSONRPC: JSONRPCVersion,
		ID:      req.ID,
		Result:  result,
	}

	if err := json.NewEncoder(w).Encode(response); err != nil {
		if logger != nil {
			logger.WithError(err).Error("Failed to encode JSON response")
		}
		g.writeError(w, req.ID, InternalError, "Internal error",
			fmt.Errorf("failed to encode response: %w", err))
		return
	}

	duration := time.Since(startTime)
	responseData, err := json.Marshal(response)
	responseSize := 0
	if err != nil {
		if logger != nil {
			logger.WithError(err).Warn("Failed to marshal response for logging metrics")
		}
		// Estimate response size based on result length if marshaling fails
		if response.Result != nil {
			responseSize = len(fmt.Sprintf("%v", response.Result))
		}
	} else {
		responseSize = len(responseData)
	}

	if logger != nil {
		logger.WithFields(map[string]interface{}{
			"duration":      duration.String(),
			"response_size": responseSize,
		}).Info("Request processed successfully")
	}
}

func (g *Gateway) writeError(w http.ResponseWriter, id interface{}, code int, message string, err error) {
	var data interface{}
	if err != nil {
		data = err.Error()
	}

	response := JSONRPCResponse{
		JSONRPC: JSONRPCVersion,
		ID:      id,
		Error: &RPCError{
			Code:    code,
			Message: message,
			Data:    data,
		},
	}

	w.WriteHeader(http.StatusOK)

	if err := json.NewEncoder(w).Encode(response); err != nil {
		http.Error(w, "Internal server error", http.StatusInternalServerError)
	}
}
<<<<<<< HEAD

func extractProjectContextFromURI(uri string) (string, string, error) {
	if uri == "" {
		return "", "", fmt.Errorf("empty URI provided")
	}

	var filePath string
	if strings.HasPrefix(uri, URIPrefixFile) {
		filePath = strings.TrimPrefix(uri, URIPrefixFile)
	} else if strings.HasPrefix(uri, URIPrefixWorkspace) {
		filePath = strings.TrimPrefix(uri, URIPrefixWorkspace)
	} else {
		filePath = uri
	}

	absPath, err := filepath.Abs(filePath)
	if err != nil {
		return "", "", fmt.Errorf("failed to get absolute path for %s: %w", filePath, err)
	}

	projectRoot := findProjectRoot(absPath)
	if projectRoot == "" {
		projectRoot = filepath.Dir(absPath)
	}

	workspaceID := generateWorkspaceID(projectRoot)
	return workspaceID, projectRoot, nil
}

// ProjectRootResult represents enhanced project root detection results
type ProjectRootResult struct {
	MainRoot        string                 `json:"main_root"`        // Primary project root
	LanguageRoots   map[string]string     `json:"language_roots"`   // Language -> specific root path
	DetectedMarkers []string              `json:"detected_markers"` // All markers found
	ProjectType     string                `json:"project_type"`     // Type of project detected
	IsNested        bool                  `json:"is_nested"`        // Whether nested projects exist
	Confidence      float64               `json:"confidence"`       // Detection confidence (0.0-1.0)
	ScanDepth       int                   `json:"scan_depth"`       // Maximum depth scanned
	Languages       map[string]*LanguageContext `json:"languages,omitempty"` // Language contexts if available
}

// Enhanced multi-language root detection with comprehensive analysis
func findProjectRootMultiLanguage(startPath string) (*ProjectRootResult, error) {
	const maxScanDepth = 10
	
	if startPath == "" {
		return nil, fmt.Errorf("empty start path provided")
	}

	absPath, err := filepath.Abs(startPath)
	if err != nil {
		return nil, fmt.Errorf("failed to get absolute path: %w", err)
	}

	// Initialize scanner for comprehensive analysis
	scanner := NewProjectLanguageScanner()
	scanner.SetMaxDepth(3) // Limit depth for performance
	
	result := &ProjectRootResult{
		LanguageRoots:   make(map[string]string),
		DetectedMarkers: []string{},
		Languages:       make(map[string]*LanguageContext),
		ScanDepth:       0,
	}

	// Define language-specific marker groups
	languageMarkers := map[string][]string{
		"go":         {"go.mod", "go.sum", "go.work"},
		"python":     {"pyproject.toml", "setup.py", "requirements.txt", "Pipfile", "setup.cfg"},
		"javascript": {"package.json", "yarn.lock", "package-lock.json", "pnpm-lock.yaml"},
		"typescript": {"tsconfig.json", "package.json"},
		"java":       {"pom.xml", "build.gradle", "build.gradle.kts", "settings.gradle"},
		"rust":       {"Cargo.toml", "Cargo.lock"},
		"cpp":        {"CMakeLists.txt", "Makefile", "configure.ac", "meson.build"},
		"csharp":     {"*.csproj", "*.sln", "Directory.Build.props"},
		"ruby":       {"Gemfile", "Gemfile.lock", "*.gemspec", "Rakefile"},
		"php":        {"composer.json", "composer.lock"},
	}

	// Version control markers
	vcsMarkers := []string{".git", ".hg", ".svn", ".bzr"}

	currentDir := absPath
	if !isDirectory(currentDir) {
		currentDir = filepath.Dir(currentDir)
	}

	foundRoots := make(map[string]string) // level -> root path
	languageRootMap := make(map[string]string)
	allMarkers := []string{}
	var primaryRoot string
	var maxConfidence float64
	depth := 0

	// Scan upward through directory hierarchy
	for depth < maxScanDepth {
		levelMarkers := []string{}
		levelConfidence := 0.0
		foundLanguages := []string{}

		// Check for VCS markers (high confidence indicators)
		for _, vcsMarker := range vcsMarkers {
			markerPath := filepath.Join(currentDir, vcsMarker)
			if fileExists(markerPath) {
				levelMarkers = append(levelMarkers, vcsMarker)
				levelConfidence += 0.3
				foundRoots[fmt.Sprintf("vcs_%d", depth)] = currentDir
			}
		}

		// Check language-specific markers
		for language, markers := range languageMarkers {
			languageFound := false
			for _, marker := range markers {
				var markerPath string
				if strings.Contains(marker, "*") {
					// Handle wildcard patterns
					matches, err := filepath.Glob(filepath.Join(currentDir, marker))
					if err == nil && len(matches) > 0 {
						markerPath = matches[0]
					}
				} else {
					markerPath = filepath.Join(currentDir, marker)
				}
				
				if markerPath != "" && fileExists(markerPath) {
					levelMarkers = append(levelMarkers, marker)
					if !languageFound {
						foundLanguages = append(foundLanguages, language)
						languageFound = true
						levelConfidence += 0.4
						
						// Store language-specific root
						if _, exists := languageRootMap[language]; !exists {
							languageRootMap[language] = currentDir
						}
					}
				}
			}
		}

		// Store level information if markers found
		if len(levelMarkers) > 0 {
			allMarkers = append(allMarkers, levelMarkers...)
			foundRoots[fmt.Sprintf("level_%d", depth)] = currentDir
			
			// Update primary root based on confidence
			if levelConfidence > maxConfidence {
				maxConfidence = levelConfidence
				primaryRoot = currentDir
			}
		}

		// Check if we've reached filesystem root
		parent := filepath.Dir(currentDir)
		if parent == currentDir {
			break
		}
		currentDir = parent
		depth++
	}

	// Determine primary root if not set by confidence
	if primaryRoot == "" && len(foundRoots) > 0 {
		// Prefer the deepest root with markers (closest to start path)
		minDepth := maxScanDepth
		for key, root := range foundRoots {
			if strings.HasPrefix(key, "level_") {
				if levelDepth := depth - len(strings.Split(key, "_")); levelDepth < minDepth {
					minDepth = levelDepth
					primaryRoot = root
				}
			}
		}
		
		// Fallback to VCS root if no level root found
		if primaryRoot == "" {
			for key, root := range foundRoots {
				if strings.HasPrefix(key, "vcs_") {
					primaryRoot = root
					break
				}
			}
		}
	}

	// Calculate overall confidence
	overallConfidence := maxConfidence
	if len(languageRootMap) > 1 {
		overallConfidence += 0.2 // Bonus for multi-language detection
	}
	if len(allMarkers) > 3 {
		overallConfidence += 0.1 // Bonus for comprehensive markers
	}
	if overallConfidence > 1.0 {
		overallConfidence = 1.0
	}

	// Detect nested projects
	isNested := len(languageRootMap) > 1 && len(foundRoots) > 1
	
	// Determine project type
	projectType := determineProjectType(languageRootMap, foundRoots, allMarkers)

	// Perform comprehensive scan if we have a good root
	if primaryRoot != "" && overallConfidence > 0.5 {
		if info, err := scanner.ScanProjectComprehensive(primaryRoot); err == nil {
			result.Languages = info.Languages
			result.ProjectType = info.ProjectType
			
			// Update language roots from comprehensive scan
			for lang, ctx := range info.Languages {
				if ctx.RootPath != "" {
					languageRootMap[lang] = ctx.RootPath
				}
			}
		}
	}

	// Populate result
	result.MainRoot = primaryRoot
	result.LanguageRoots = languageRootMap
	result.DetectedMarkers = removeDuplicateStrings(allMarkers)
	result.IsNested = isNested
	result.Confidence = overallConfidence
	result.ScanDepth = depth

	if result.ProjectType == "" {
		result.ProjectType = projectType
	}

	return result, nil
}

// Backward compatibility wrapper - returns simple string result
func findProjectRoot(startPath string) string {
	result, err := findProjectRootMultiLanguage(startPath)
	if err != nil || result == nil || result.MainRoot == "" {
		// Fallback to simple detection
		return findProjectRootSimple(startPath)
	}
	return result.MainRoot
}

// Simple fallback detection for backward compatibility
func findProjectRootSimple(startPath string) string {
	projectMarkers := []string{
		"go.mod", "go.sum",
		"package.json", "tsconfig.json", "yarn.lock", "package-lock.json",
		"pyproject.toml", "setup.py", "requirements.txt", "Pipfile",
		"pom.xml", "build.gradle", "build.gradle.kts", "build.xml",
		".git", ".hg", ".svn",
		"Cargo.toml", "Makefile", "CMakeLists.txt",
	}

	currentDir := startPath
	if !isDirectory(currentDir) {
		currentDir = filepath.Dir(currentDir)
	}

	for {
		for _, marker := range projectMarkers {
			markerPath := filepath.Join(currentDir, marker)
			if fileExists(markerPath) {
				return currentDir
			}
		}

		parent := filepath.Dir(currentDir)
		if parent == currentDir {
			break
		}
		currentDir = parent
	}

	return ""
}

func generateWorkspaceID(projectRoot string) string {
	projectName := filepath.Base(projectRoot)
	timestamp := strconv.FormatInt(time.Now().Unix(), 10)
	return fmt.Sprintf("ws_%s_%s", projectName, timestamp[:8])
}

// Enhanced helper functions for robust file system operations

func fileExists(path string) bool {
	_, err := os.Stat(path)
	return err == nil
}

func isDirectory(path string) bool {
	info, err := os.Stat(path)
	if err != nil {
		return false
	}
	return info.IsDir()
}

// Additional helper functions for enhanced project root detection

// determineProjectType analyzes found markers and language distribution to determine project type
func determineProjectType(languageRoots map[string]string, foundRoots map[string]string, markers []string) string {
	numLanguages := len(languageRoots)
	numRoots := len(foundRoots)
	
	if numLanguages == 0 {
		return "empty"
	}
	
	if numLanguages == 1 {
		return "single-language"
	}
	
	// Check for common patterns based on markers
	hasDocker := containsMarker(markers, "docker")
	hasWorkspace := containsMarker(markers, "go.work") || hasWorkspacePackageJson(foundRoots)
	hasMultipleBuildSystems := countBuildSystems(markers) >= 2
	
	// Frontend-backend pattern detection
	hasFrontend := hasLanguage(languageRoots, "javascript", "typescript")
	hasBackend := hasLanguage(languageRoots, "go", "python", "java", "rust")
	
	if hasFrontend && hasBackend && numLanguages <= 3 {
		return "frontend-backend"
	}
	
	// Monorepo pattern (multiple languages with workspace setup)
	if hasWorkspace && numLanguages >= 2 {
		return "monorepo"
	}
	
	// Microservices pattern (multiple languages with separate build systems)
	if hasMultipleBuildSystems && numLanguages >= 3 && (hasDocker || numRoots > 2) {
		return "microservices"
	}
	
	// Polyglot pattern (multiple languages intermixed)
	if numLanguages >= 2 && numRoots <= 2 {
		return "polyglot"
	}
	
	// Multi-language (catch-all for multiple languages)
	return "multi-language"
}

// containsMarker checks if any marker contains the specified pattern
func containsMarker(markers []string, pattern string) bool {
	for _, marker := range markers {
		if strings.Contains(strings.ToLower(marker), strings.ToLower(pattern)) {
			return true
		}
	}
	return false
}

// hasWorkspacePackageJson checks if any root contains a workspace-configured package.json
func hasWorkspacePackageJson(roots map[string]string) bool {
	for _, root := range roots {
		packageJsonPath := filepath.Join(root, "package.json")
		if fileExists(packageJsonPath) {
			// In a real implementation, we'd read and parse the file to check for workspaces
			// For now, assume it might be a workspace if it exists at a high level
			return true
		}
	}
	return false
}

// countBuildSystems counts distinct build systems in markers
func countBuildSystems(markers []string) int {
	buildSystems := make(map[string]bool)
	buildSystemMarkers := map[string]string{
		"go.mod":        "go",
		"package.json":  "npm",
		"pom.xml":       "maven",
		"build.gradle":  "gradle",
		"Cargo.toml":    "cargo",
		"Makefile":      "make",
		"CMakeLists.txt": "cmake",
		"setup.py":      "python",
	}
	
	for _, marker := range markers {
		if system, exists := buildSystemMarkers[marker]; exists {
			buildSystems[system] = true
		}
	}
	
	return len(buildSystems)
}

// hasLanguage checks if any of the specified languages exist in the language roots
func hasLanguage(languageRoots map[string]string, languages ...string) bool {
	for _, lang := range languages {
		if _, exists := languageRoots[lang]; exists {
			return true
		}
	}
	return false
}

// removeDuplicateStrings removes duplicate strings from a slice
func removeDuplicateStrings(slice []string) []string {
	keys := make(map[string]bool)
	var result []string
	
	for _, item := range slice {
		if !keys[item] {
			keys[item] = true
			result = append(result, item)
		}
	}
	
	return result
}

// Language-specific root detection functions

// findLanguageSpecificRoot finds the most specific root for a given language
func findLanguageSpecificRoot(startPath, language string) string {
	result, err := findProjectRootMultiLanguage(startPath)
	if err != nil || result == nil {
		return ""
	}
	
	if root, exists := result.LanguageRoots[language]; exists {
		return root
	}
	
	return result.MainRoot
}

// detectNestedProjects identifies nested projects within a root directory
func detectNestedProjects(rootPath string) map[string]string {
	nestedProjects := make(map[string]string)
	
	// Walk directory tree looking for project markers at different levels
	err := filepath.Walk(rootPath, func(path string, info os.FileInfo, err error) error {
		if err != nil {
			return nil // Continue on errors
		}
		
		if info.IsDir() {
			// Check if this directory contains project markers
			if hasProjectMarkers(path) && path != rootPath {
				relPath, _ := filepath.Rel(rootPath, path)
				projectType := detectProjectTypeForPath(path)
				nestedProjects[relPath] = projectType
			}
			
			// Skip deep nesting and common ignore directories
			depth := strings.Count(strings.TrimPrefix(path, rootPath), string(filepath.Separator))
			if depth > 3 || shouldSkipDirectory(info.Name()) {
				return filepath.SkipDir
			}
		}
		
		return nil
	})
	
	if err != nil {
		return make(map[string]string)
	}
	
	return nestedProjects
}

// hasProjectMarkers checks if a directory contains project markers
func hasProjectMarkers(dirPath string) bool {
	markers := []string{
		"go.mod", "package.json", "pom.xml", "Cargo.toml", 
		"pyproject.toml", "setup.py", "build.gradle", "CMakeLists.txt",
	}
	
	for _, marker := range markers {
		if fileExists(filepath.Join(dirPath, marker)) {
			return true
		}
	}
	
	return false
}

// detectProjectTypeForPath detects project type for a specific path
func detectProjectTypeForPath(path string) string {
	// Simple detection based on primary marker found
	if fileExists(filepath.Join(path, "go.mod")) {
		return "go"
	}
	if fileExists(filepath.Join(path, "package.json")) {
		return "javascript"
	}
	if fileExists(filepath.Join(path, "pom.xml")) {
		return "java"
	}
	if fileExists(filepath.Join(path, "Cargo.toml")) {
		return "rust"
	}
	if fileExists(filepath.Join(path, "pyproject.toml")) || fileExists(filepath.Join(path, "setup.py")) {
		return "python"
	}
	
	return "unknown"
}

// shouldSkipDirectory determines if a directory should be skipped during scanning
func shouldSkipDirectory(dirName string) bool {
	skipDirs := []string{
		"node_modules", "venv", ".venv", "env", ".env",
		".git", ".svn", ".hg", "__pycache__", ".pytest_cache",
		"target", "build", "dist", "out", ".idea", ".vscode",
		"vendor", "coverage", ".gradle", ".m2",
	}
	
	lowerName := strings.ToLower(dirName)
	for _, skip := range skipDirs {
		if lowerName == skip || strings.HasPrefix(lowerName, ".") && len(dirName) > 1 {
			return true
		}
	}
	
	return false
}

// calculateRootConfidence calculates confidence score for a root path
func calculateRootConfidence(rootPath string, markers []string) float64 {
	confidence := 0.0
	
	// Base confidence from markers
	confidence += float64(len(markers)) * 0.1
	
	// VCS presence adds confidence
	vcsMarkers := []string{".git", ".hg", ".svn"}
	for _, vcs := range vcsMarkers {
		if fileExists(filepath.Join(rootPath, vcs)) {
			confidence += 0.3
			break
		}
	}
	
	// Build system markers add confidence
	buildMarkers := []string{"go.mod", "package.json", "pom.xml", "Cargo.toml"}
	buildCount := 0
	for _, marker := range buildMarkers {
		if fileExists(filepath.Join(rootPath, marker)) {
			buildCount++
		}
	}
	confidence += float64(buildCount) * 0.2
	
	// Configuration files add confidence
	configMarkers := []string{"tsconfig.json", "pyproject.toml", "build.gradle"}
	for _, marker := range configMarkers {
		if fileExists(filepath.Join(rootPath, marker)) {
			confidence += 0.1
		}
	}
	
	// Cap at 1.0
	if confidence > 1.0 {
		confidence = 1.0
	}
	
	return confidence
}

// isMonorepoRoot determines if a path represents a monorepo root
func isMonorepoRoot(rootPath string) bool {
	// Check for workspace indicators
	workspaceIndicators := []string{
		"go.work",
		"lerna.json",
		"nx.json",
		"rush.json",
	}
	
	for _, indicator := range workspaceIndicators {
		if fileExists(filepath.Join(rootPath, indicator)) {
			return true
		}
	}
	
	// Check for package.json with workspaces
	packageJsonPath := filepath.Join(rootPath, "package.json")
	if fileExists(packageJsonPath) {
		// In a real implementation, we'd parse the JSON and check for workspaces field
		// For now, assume it's a monorepo if we find multiple package.json files in subdirs
		subDirPackages := 0
		entries, err := os.ReadDir(rootPath)
		if err == nil {
			for _, entry := range entries {
				if entry.IsDir() && !shouldSkipDirectory(entry.Name()) {
					subPackagePath := filepath.Join(rootPath, entry.Name(), "package.json")
					if fileExists(subPackagePath) {
						subDirPackages++
					}
				}
			}
		}
		return subDirPackages >= 2
	}
	
	return false
}

// getProjectBoundaries identifies logical project boundaries within a directory tree
func getProjectBoundaries(startPath string) []string {
	var boundaries []string
	
	// Start from the path and work upward
	currentPath := startPath
	if !isDirectory(currentPath) {
		currentPath = filepath.Dir(currentPath)
	}
	
	maxDepth := 10
	depth := 0
	
	for depth < maxDepth {
		// Check if current path represents a project boundary
		if hasProjectMarkers(currentPath) {
			boundaries = append(boundaries, currentPath)
		}
		
		// Check if it's a VCS boundary
		vcsMarkers := []string{".git", ".hg", ".svn"}
		for _, vcs := range vcsMarkers {
			if fileExists(filepath.Join(currentPath, vcs)) {
				boundaries = append(boundaries, currentPath)
				break
			}
		}
		
		// Move up one level
		parent := filepath.Dir(currentPath)
		if parent == currentPath {
			break
		}
		currentPath = parent
		depth++
	}
	
	return removeDuplicateStrings(boundaries)
}

// Integration functions for MultiLanguageProjectInfo

// ToMultiLanguageProjectInfo converts ProjectRootResult to MultiLanguageProjectInfo
func (r *ProjectRootResult) ToMultiLanguageProjectInfo() *MultiLanguageProjectInfo {
	if r == nil {
		return nil
	}
	
	info := &MultiLanguageProjectInfo{
		RootPath:         r.MainRoot,
		ProjectType:      r.ProjectType,
		Languages:        r.Languages,
		WorkspaceRoots:   r.LanguageRoots,
		BuildFiles:       []string{},
		ConfigFiles:      []string{},
		TotalFileCount:   0,
		ScanDepth:        r.ScanDepth,
		DetectedAt:       time.Now(),
		Metadata: map[string]interface{}{
			"detection_confidence": r.Confidence,
			"is_nested":           r.IsNested,
			"detected_markers":    r.DetectedMarkers,
		},
	}
	
	// Determine dominant language
	if len(r.Languages) > 0 {
		var maxPriority int
		for lang, ctx := range r.Languages {
			if ctx.Priority > maxPriority {
				maxPriority = ctx.Priority
				info.DominantLanguage = lang
			}
		}
	}
	
	// Collect build and config files from language contexts
	buildFiles := make(map[string]bool)
	configFiles := make(map[string]bool)
	totalFiles := 0
	
	for _, ctx := range r.Languages {
		for _, file := range ctx.BuildFiles {
			buildFiles[file] = true
		}
		for _, file := range ctx.ConfigFiles {
			configFiles[file] = true
		}
		totalFiles += ctx.FileCount + ctx.TestFileCount
	}
	
	// Convert to slices
	for file := range buildFiles {
		info.BuildFiles = append(info.BuildFiles, file)
	}
	for file := range configFiles {
		info.ConfigFiles = append(info.ConfigFiles, file)
	}
	
	info.TotalFileCount = totalFiles
	
	return info
}

// integrateRootDetectionWithScanner integrates root detection with the project scanner
func integrateRootDetectionWithScanner(startPath string) (*MultiLanguageProjectInfo, error) {
	// First, perform enhanced root detection
	rootResult, err := findProjectRootMultiLanguage(startPath)
	if err != nil {
		return nil, fmt.Errorf("root detection failed: %w", err)
	}
	
	if rootResult.MainRoot == "" {
		return nil, fmt.Errorf("no project root found for path: %s", startPath)
	}
	
	// If we already have comprehensive language information, use it
	if len(rootResult.Languages) > 0 {
		return rootResult.ToMultiLanguageProjectInfo(), nil
	}
	
	// Otherwise, perform comprehensive scanning
	scanner := NewProjectLanguageScanner()
	info, err := scanner.ScanProjectComprehensive(rootResult.MainRoot)
	if err != nil {
		return nil, fmt.Errorf("comprehensive scan failed: %w", err)
	}
	
	// Merge root detection results into scan results
	info.Metadata["root_detection"] = map[string]interface{}{
		"confidence":       rootResult.Confidence,
		"is_nested":        rootResult.IsNested,
		"detected_markers": rootResult.DetectedMarkers,
		"scan_depth":       rootResult.ScanDepth,
	}
	
	// Update workspace roots from root detection
	for lang, root := range rootResult.LanguageRoots {
		info.WorkspaceRoots[lang] = root
	}
	
	return info, nil
}

func (g *Gateway) enrichRequestWithWorkspaceContext(req JSONRPCRequest, workspaceID string) WorkspaceAwareJSONRPCRequest {
	workspaceReq := WorkspaceAwareJSONRPCRequest{
		JSONRPCRequest: req,
		WorkspaceID:    workspaceID,
	}

	uri, err := g.extractURIFromParams(req)
	if err == nil {
		_, projectPath, err := extractProjectContextFromURI(uri)
		if err == nil {
			workspaceReq.ProjectPath = projectPath
		}
	}

	return workspaceReq
}

func (g *Gateway) validateWorkspaceRequest(req JSONRPCRequest, workspace WorkspaceContext) error {
	if workspace == nil {
		return fmt.Errorf("workspace context is nil")
	}

	if !workspace.IsActive() {
		return fmt.Errorf("workspace %s is not active", workspace.GetID())
	}

	uri, err := g.extractURIFromParams(req)
	if err != nil {
		return fmt.Errorf("failed to extract URI from request: %w", err)
	}

	var filePath string
	if strings.HasPrefix(uri, URIPrefixFile) {
		filePath = strings.TrimPrefix(uri, URIPrefixFile)
	} else {
		filePath = uri
	}

	if !strings.HasPrefix(filePath, workspace.GetRootPath()) {
		return fmt.Errorf("file %s is not within workspace root %s", filePath, workspace.GetRootPath())
	}

	return nil
}

func getWorkspaceSpecificServerName(workspace WorkspaceContext, language string) string {
	if workspace == nil {
		return ""
	}

	projectType := workspace.GetProjectType()
	workspaceID := workspace.GetID()

	switch projectType {
	case "go":
		return fmt.Sprintf("go-lsp-%s", workspaceID)
	case "python":
		return fmt.Sprintf("python-lsp-%s", workspaceID)
	case "typescript", "javascript":
		return fmt.Sprintf("typescript-lsp-%s", workspaceID)
	case "java":
		return fmt.Sprintf("java-lsp-%s", workspaceID)
	default:
		return fmt.Sprintf("%s-lsp-%s", language, workspaceID)
	}
}

func logRequestWithWorkspaceContext(logger *mcp.StructuredLogger, workspace WorkspaceContext, method string) *mcp.StructuredLogger {
	if logger == nil {
		return nil
	}

	fields := map[string]interface{}{
		"lsp_method": method,
	}

	if workspace != nil {
		fields[LoggerFieldWorkspaceID] = workspace.GetID()
		fields[LoggerFieldProjectPath] = workspace.GetRootPath()
		fields[LoggerFieldProjectType] = workspace.GetProjectType()
		fields[LoggerFieldProjectName] = workspace.GetProjectName()
	}

	return logger.WithFields(fields)
}

func (g *Gateway) enrichRequestParamsWithWorkspaceInfo(params interface{}, workspace WorkspaceContext) interface{} {
	if params == nil || workspace == nil {
		return params
	}

	paramsMap, ok := params.(map[string]interface{})
	if !ok {
		return params
	}

	enrichedParams := make(map[string]interface{})
	for k, v := range paramsMap {
		enrichedParams[k] = v
	}

	enrichedParams["workspaceRoot"] = workspace.GetRootPath()
	enrichedParams["workspaceID"] = workspace.GetID()
	enrichedParams["projectType"] = workspace.GetProjectType()

	return enrichedParams
}

func (g *Gateway) extractWorkspaceURIs(req JSONRPCRequest) []string {
	var uris []string

	if req.Params == nil {
		return uris
	}

	paramsMap, ok := req.Params.(map[string]interface{})
	if !ok {
		return uris
	}

	if uri, found := g.extractURIFromTextDocument(paramsMap); found {
		uris = append(uris, uri)
	}

	if uri, found := g.extractURIFromDirectParam(paramsMap); found {
		uris = append(uris, uri)
	}

	if workspaceFolders, exists := paramsMap["workspaceFolders"]; exists {
		if folders, ok := workspaceFolders.([]interface{}); ok {
			for _, folder := range folders {
				if folderMap, ok := folder.(map[string]interface{}); ok {
					if uri, exists := folderMap["uri"]; exists {
						if uriStr, ok := uri.(string); ok {
							uris = append(uris, uriStr)
						}
					}
				}
			}
		}
	}

	return uris
}

func (g *Gateway) isWorkspaceMethod(method string) bool {
	workspaceMethods := []string{
		LSPMethodWorkspaceSymbol,
		LSPMethodWorkspaceExecuteCommand,
		"workspace/didChangeWorkspaceFolders",
		"workspace/didChangeConfiguration",
		"workspace/didChangeWatchedFiles",
	}

	for _, wsMethod := range workspaceMethods {
		if method == wsMethod {
			return true
		}
	}

	return false
}

func (g *Gateway) createWorkspaceAwareResponse(response JSONRPCResponse, workspace WorkspaceContext) JSONRPCResponse {
	if workspace == nil {
		return response
	}

	if response.Result != nil {
		if resultMap, ok := response.Result.(map[string]interface{}); ok {
			enrichedResult := make(map[string]interface{})
			for k, v := range resultMap {
				enrichedResult[k] = v
			}
			enrichedResult["workspaceContext"] = map[string]interface{}{
				"id":          workspace.GetID(),
				"rootPath":    workspace.GetRootPath(),
				"projectType": workspace.GetProjectType(),
				"projectName": workspace.GetProjectName(),
			}
			response.Result = enrichedResult
		}
	}

	return response
}

// Enhanced request processing methods for SmartRouter integration

// processAggregatedRequest handles requests that need aggregated responses from multiple servers
func (g *Gateway) processAggregatedRequest(w http.ResponseWriter, r *http.Request, req JSONRPCRequest, logger *mcp.StructuredLogger, startTime time.Time) {
	if logger != nil {
		logger.Debug("Processing aggregated request with multiple servers")
	}

	// Extract URI and language for SmartRouter
	uri, err := g.extractURI(req)
	if err != nil {
		g.writeError(w, req.ID, InvalidParams, "Invalid parameters", err)
		return
	}

	language := ""
	if uri != "" {
		if lang, err := g.extractLanguageFromURI(uri); err == nil {
			language = lang
		}
	}

	// Create LSPRequest for SmartRouter
	lspRequest := &LSPRequest{
		Method:   req.Method,
		Params:   req.Params,
		URI:      uri,
		Language: language,
		Context:  r.Context(),
	}

	// Use SmartRouter to aggregate responses
	aggregatedResponse, err := g.smartRouter.AggregateBroadcast(lspRequest)
	if err != nil {
		if logger != nil {
			logger.WithError(err).Error("Aggregated request failed")
		}
		g.writeError(w, req.ID, InternalError, "Aggregation failed", err)
		return
	}

	// Convert aggregated response to JSON-RPC response
	response := JSONRPCResponse{
		JSONRPC: JSONRPCVersion,
		ID:      req.ID,
		Result:  aggregatedResponse.PrimaryResult,
	}

	// Add metadata if available
	if aggregatedResponse.Metadata != nil {
		if resultMap, ok := response.Result.(map[string]interface{}); ok {
			resultMap["_aggregation_metadata"] = aggregatedResponse.Metadata
			response.Result = resultMap
		}
	}

	if err := json.NewEncoder(w).Encode(response); err != nil {
		if logger != nil {
			logger.WithError(err).Error("Failed to encode aggregated response")
		}
		g.writeError(w, req.ID, InternalError, "Internal error", err)
		return
	}

	duration := time.Since(startTime)
	if logger != nil {
		logger.WithFields(map[string]interface{}{
			"duration":     duration.String(),
			"server_count": aggregatedResponse.ServerCount,
			"strategy":     string(aggregatedResponse.Strategy),
		}).Info("Aggregated request processed successfully")
	}
}

// processEnhancedRequest handles requests with primary and enhancement servers
func (g *Gateway) processEnhancedRequest(w http.ResponseWriter, r *http.Request, req JSONRPCRequest, primaryServerName string, logger *mcp.StructuredLogger, startTime time.Time) {
	if logger != nil {
		logger.Debug("Processing enhanced request with primary and enhancement servers")
	}

	// For now, fallback to single server processing
	// Enhancement logic can be implemented later based on specific requirements
	g.processSingleServerRequestWithClient(w, r, req, primaryServerName, logger, startTime)
}

// processSingleServerRequest processes request using SmartRouter's client selection
func (g *Gateway) processSingleServerRequest(w http.ResponseWriter, r *http.Request, req JSONRPCRequest, serverName string, logger *mcp.StructuredLogger, startTime time.Time) bool {
	// Try to get client through workspace manager if available
	if g.workspaceManager != nil {
		uri, err := g.extractURI(req)
		if err == nil {
			workspace, err := g.workspaceManager.GetOrCreateWorkspace(uri)
			if err == nil {
				language := ""
				if uri != "" {
					if lang, err := g.extractLanguageFromURI(uri); err == nil {
						language = lang
					}
				}
				
				if language != "" {
					client, err := workspace.getOrCreateLanguageClient(language, g.Config, g.Logger)
					if err == nil {
						g.processRequestWithClient(w, r, req, client, logger, startTime)
						return true
					}
				}
			}
		}
	}

	// Fallback to traditional client selection
	return false
}

// processSingleServerRequestWithClient processes request with a specific client
func (g *Gateway) processSingleServerRequestWithClient(w http.ResponseWriter, r *http.Request, req JSONRPCRequest, serverName string, logger *mcp.StructuredLogger, startTime time.Time) {
	client, exists := g.GetClient(serverName)
	if !exists {
		if logger != nil {
			logger.Error("LSP server not found")
		}
		g.writeError(w, req.ID, InternalError, ERROR_INTERNAL,
			fmt.Errorf(ERROR_SERVER_NOT_FOUND, serverName))
		return
	}

	g.processRequestWithClient(w, r, req, client, logger, startTime)
}

// processRequestWithClient processes a request with the given client
func (g *Gateway) processRequestWithClient(w http.ResponseWriter, r *http.Request, req JSONRPCRequest, client transport.LSPClient, logger *mcp.StructuredLogger, startTime time.Time) {
	if !client.IsActive() {
		if logger != nil {
			logger.Error("LSP server is not active")
		}
		g.writeError(w, req.ID, InternalError, "Internal error",
			fmt.Errorf("server is not active"))
		return
	}

	if req.ID == nil {
		g.handleNotification(w, r, req, client, logger, startTime)
		return
	}

	g.handleRequest(w, r, req, client, logger, startTime)
}

// GetSmartRouter returns the SmartRouter instance for external access
func (g *Gateway) GetSmartRouter() *SmartRouterImpl {
	return g.smartRouter
}

// GetWorkspaceManager returns the WorkspaceManager instance for external access
func (g *Gateway) GetWorkspaceManager() *WorkspaceManager {
	return g.workspaceManager
}

// GetProjectRouter returns the ProjectAwareRouter instance for external access
func (g *Gateway) GetProjectRouter() *ProjectAwareRouter {
	return g.projectRouter
}

// SetRoutingStrategy sets a routing strategy for a specific LSP method
func (g *Gateway) SetRoutingStrategy(method string, strategy RoutingStrategy) {
	if g.smartRouter != nil {
		g.smartRouter.SetRoutingStrategy(method, strategy)
	}
	
	g.Mu.Lock()
	defer g.Mu.Unlock()
	g.routingStrategies[method] = strategy
}

// GetRoutingStrategy gets the routing strategy for a specific LSP method
func (g *Gateway) GetRoutingStrategy(method string) RoutingStrategy {
	if g.smartRouter != nil {
		return g.smartRouter.GetRoutingStrategy(method)
	}
	
	g.Mu.RLock()
	defer g.Mu.RUnlock()
	if strategy, exists := g.routingStrategies[method]; exists {
		return strategy
	}
	return SingleTargetWithFallback
}

// GetRoutingMetrics returns current routing performance metrics
func (g *Gateway) GetRoutingMetrics() *RoutingMetrics {
	if g.smartRouter != nil {
		return g.smartRouter.GetRoutingMetrics()
	}
	return nil
}

// IsSmartRoutingEnabled returns whether smart routing is enabled
func (g *Gateway) IsSmartRoutingEnabled() bool {
	return g.enableSmartRouting
}

// EnableSmartRouting enables or disables smart routing
func (g *Gateway) EnableSmartRouting(enable bool) {
	g.Mu.Lock()
	defer g.Mu.Unlock()
	g.enableSmartRouting = enable
	
	if g.Logger != nil {
		g.Logger.Infof("Smart routing %s", map[bool]string{true: "enabled", false: "disabled"}[enable])
	}
}

// Multi-server management methods

// GetMultiServerManager returns the MultiServerManager instance
func (g *Gateway) GetMultiServerManager() *MultiServerManager {
	return g.multiServerManager
}

// IsConcurrentServersEnabled returns whether concurrent servers are enabled
func (g *Gateway) IsConcurrentServersEnabled() bool {
	return g.enableConcurrentServers
}

// EnableConcurrentServers enables or disables concurrent servers
func (g *Gateway) EnableConcurrentServers(enable bool) {
	g.Mu.Lock()
	defer g.Mu.Unlock()
	
	if !enable || g.multiServerManager == nil {
		g.enableConcurrentServers = false
	} else {
		g.enableConcurrentServers = enable
	}
	
	if g.Logger != nil {
		g.Logger.Infof("Concurrent servers %s", map[bool]string{true: "enabled", false: "disabled"}[g.enableConcurrentServers])
	}
}

// GetConcurrentRequestMetrics returns metrics about concurrent requests
func (g *Gateway) GetConcurrentRequestMetrics() map[string]interface{} {
	metrics := make(map[string]interface{})
	
	if g.requestTracker != nil {
		metrics["active_concurrent_requests"] = g.requestTracker.GetActiveRequestCount()
	}
	
	if g.multiServerManager != nil {
		if managerMetrics := g.multiServerManager.GetMetrics(); managerMetrics != nil {
			metrics["manager_metrics"] = managerMetrics
		}
	}
	
	if g.aggregatorRegistry != nil {
		metrics["aggregation_enabled"] = true
	} else {
		metrics["aggregation_enabled"] = false
	}
	
	return metrics
}

// GetMethodConcurrencyInfo returns information about which methods use concurrent processing
func (g *Gateway) GetMethodConcurrencyInfo() map[string]interface{} {
	info := make(map[string]interface{})
	
	// Define concurrent methods and their max servers
	concurrentMethods := map[string]bool{
		LSP_METHOD_REFERENCES:       true,
		LSP_METHOD_WORKSPACE_SYMBOL: true,
		LSP_METHOD_DOCUMENT_SYMBOL:  false,
		LSP_METHOD_DEFINITION:       false,
		LSP_METHOD_HOVER:            false,
	}
	
	maxServers := map[string]int{
		LSP_METHOD_REFERENCES:       3,
		LSP_METHOD_WORKSPACE_SYMBOL: 5,
	}
	
	for method, enabled := range concurrentMethods {
		methodInfo := map[string]interface{}{
			"concurrent_enabled": enabled,
			"max_servers":        1,
		}
		
		if max, exists := maxServers[method]; exists {
			methodInfo["max_servers"] = max
		}
		
		info[method] = methodInfo
	}
	
	return info
}

// RestartMultiServerManager restarts the multi-server manager
func (g *Gateway) RestartMultiServerManager() error {
	g.Mu.Lock()
	defer g.Mu.Unlock()
	
	if g.multiServerManager == nil {
		return fmt.Errorf("MultiServerManager is not initialized")
	}
	
	if g.Logger != nil {
		g.Logger.Info("Restarting MultiServerManager")
	}
	
	// Stop current manager
	if err := g.multiServerManager.Stop(); err != nil {
		if g.Logger != nil {
			g.Logger.WithError(err).Warn("Error stopping MultiServerManager during restart")
		}
	}
	
	// Reinitialize
	if err := g.multiServerManager.Initialize(); err != nil {
		g.enableConcurrentServers = false
		return fmt.Errorf("failed to reinitialize MultiServerManager: %w", err)
	}
	
	// Start again
	if err := g.multiServerManager.Start(); err != nil {
		g.enableConcurrentServers = false
		return fmt.Errorf("failed to restart MultiServerManager: %w", err)
	}
	
	if g.Logger != nil {
		g.Logger.Info("MultiServerManager restarted successfully")
	}
	
	return nil
}

// GetServerHealthStatus returns health status of all servers
func (g *Gateway) GetServerHealthStatus() map[string]interface{} {
	status := make(map[string]interface{})
	
	// Traditional clients
	g.Mu.RLock()
	traditionalClients := make(map[string]bool)
	for name, client := range g.Clients {
		traditionalClients[name] = client.IsActive()
	}
	g.Mu.RUnlock()
	
	status["traditional_clients"] = traditionalClients
	
	// Multi-server manager status
	if g.multiServerManager != nil {
		if managerMetrics := g.multiServerManager.GetMetrics(); managerMetrics != nil {
			status["multi_server_metrics"] = managerMetrics
		}
		status["multi_server_enabled"] = g.enableConcurrentServers
	} else {
		status["multi_server_enabled"] = false
	}
	
	return status
}
=======
>>>>>>> 7a065711
<|MERGE_RESOLUTION|>--- conflicted
+++ resolved
@@ -1321,7 +1321,6 @@
 		http.Error(w, "Internal server error", http.StatusInternalServerError)
 	}
 }
-<<<<<<< HEAD
 
 func extractProjectContextFromURI(uri string) (string, string, error) {
 	if uri == "" {
@@ -2621,6 +2620,4 @@
 	}
 	
 	return status
-}
-=======
->>>>>>> 7a065711
+}