package gateway

import (
	"context"
	"encoding/json"
	"fmt"
	"net/http"
	"strconv"
	"strings"
	"sync"
	"time"

	"lsp-gateway/internal/config"
	"lsp-gateway/internal/transport"
	"lsp-gateway/mcp"
)

const (
	LoggerComponentProjectGateway = "project-gateway"
)

<<<<<<< HEAD
// BasicProjectGateway extends the existing Gateway with basic project/workspace awareness
type BasicProjectGateway struct {
	*Gateway                    // Embedded traditional gateway for backward compatibility
=======
// ProjectAwareGateway extends the existing Gateway with project/workspace awareness
type ProjectAwareGateway struct {
	*Gateway         // Embedded traditional gateway for backward compatibility
>>>>>>> 0913298e
	WorkspaceManager *WorkspaceManager
	ProjectRouter    *ProjectAwareRouter
	Logger           *mcp.StructuredLogger
	mu               sync.RWMutex
}

// NewBasicProjectGateway creates a new BasicProjectGateway with workspace management capabilities
func NewBasicProjectGateway(config *config.GatewayConfig) (*BasicProjectGateway, error) {
	// Create traditional gateway first
	gateway, err := NewGateway(config)
	if err != nil {
		return nil, fmt.Errorf("failed to create base gateway: %w", err)
	}

	// Create logger with project-aware component
	logConfig := &mcp.LoggerConfig{
		Level:              mcp.LogLevelInfo,
		Component:          LoggerComponentProjectGateway,
		EnableJSON:         false,
		EnableStackTrace:   false,
		EnableCaller:       true,
		EnableMetrics:      false,
		Output:             nil, // Uses default (stderr)
		IncludeTimestamp:   true,
		TimestampFormat:    TimestampFormatISO8601,
		MaxStackTraceDepth: 10,
		EnableAsyncLogging: false,
		AsyncBufferSize:    1000,
	}
	logger := mcp.NewStructuredLogger(logConfig)

	// Create workspace manager
	workspaceManager := NewWorkspaceManager(config, gateway.Router, logger)

	// Create project-aware router
	projectRouter := NewProjectAwareRouter(gateway.Router, workspaceManager, logger)

	projectGateway := &BasicProjectGateway{
		Gateway:          gateway,
		WorkspaceManager: workspaceManager,
		ProjectRouter:    projectRouter,
		Logger:           logger,
	}

	logger.Infof("ProjectAwareGateway initialized successfully with %d servers, max %d workspaces", len(config.Servers), MaxConcurrentWorkspaces)

	return projectGateway, nil
}

// Start starts the project-aware gateway and all its components
func (pg *BasicProjectGateway) Start(ctx context.Context) error {
	pg.mu.Lock()
	defer pg.mu.Unlock()

	if pg.Logger != nil {
		pg.Logger.Info("Starting ProjectAwareGateway with workspace management")
	}

	// Start the underlying gateway
	if err := pg.Gateway.Start(ctx); err != nil {
		return fmt.Errorf("failed to start underlying gateway: %w", err)
	}

	// Workspace manager starts automatically via its cleanup routine

	if pg.Logger != nil {
		pg.Logger.Info("ProjectAwareGateway started successfully")
	}

	return nil
}

// Stop stops the project-aware gateway and cleans up all workspaces
func (pg *BasicProjectGateway) Stop() error {
	pg.mu.Lock()
	defer pg.mu.Unlock()

	if pg.Logger != nil {
		pg.Logger.Info("Stopping ProjectAwareGateway and cleaning up workspaces")
	}

	var errors []error

	// Shutdown workspace manager first
	if err := pg.WorkspaceManager.Shutdown(); err != nil {
		pg.Logger.WithError(err).Error("Failed to shutdown WorkspaceManager")
		errors = append(errors, fmt.Errorf("workspace manager shutdown failed: %w", err))
	}

	// Stop the underlying gateway
	if err := pg.Gateway.Stop(); err != nil {
		pg.Logger.WithError(err).Error("Failed to stop underlying Gateway")
		errors = append(errors, fmt.Errorf("underlying gateway stop failed: %w", err))
	}

	if pg.Logger != nil {
		pg.Logger.Info("ProjectAwareGateway stopped successfully")
	}

	// Return first error if any occurred
	if len(errors) > 0 {
		return errors[0]
	}
	return nil
}

// HandleJSONRPC handles JSON-RPC requests with workspace awareness
func (pg *BasicProjectGateway) HandleJSONRPC(w http.ResponseWriter, r *http.Request) {
	startTime := time.Now()
	requestLogger := pg.initializeProjectRequestLogger(r)

	if !pg.validateHTTPMethod(w, r, requestLogger) {
		return
	}

	w.Header().Set("Content-Type", HTTPContentTypeJSON)

	req, ok := pg.parseAndValidateJSONRPC(w, r, requestLogger)
	if !ok {
		return
	}

	if requestLogger != nil {
		requestLogger = requestLogger.WithField("lsp_method", req.Method)
	}

	// Handle workspace-aware routing
	workspaceContext, serverName, ok := pg.handleProjectAwareRouting(w, req, requestLogger)
	if !ok {
		return
	}

	if requestLogger != nil {
		requestLogger = requestLogger.WithFields(map[string]interface{}{
			LoggerFieldServerName:  serverName,
			LoggerFieldWorkspaceID: workspaceContext.GetID(),
			LoggerFieldProjectType: workspaceContext.GetProjectType(),
		})
		requestLogger.Debug("Routed request to workspace-aware LSP server")
	}

	// Process the request with workspace context
	pg.processWorkspaceAwareLSPRequest(w, r, req, workspaceContext, serverName, requestLogger, startTime)
}

// GetWorkspaceClient retrieves an LSP client for a specific workspace and language
func (pg *BasicProjectGateway) GetWorkspaceClient(workspaceID, language string) (transport.LSPClient, error) {
	return pg.WorkspaceManager.GetLSPClient(workspaceID, language)
}

<<<<<<< HEAD
// GetWorkspaceContext retrieves or creates workspace context for a file URI  
func (pg *BasicProjectGateway) GetWorkspaceContext(fileURI string) (WorkspaceContext, error) {
=======
// GetWorkspaceContext retrieves or creates workspace context for a file URI
func (pg *ProjectAwareGateway) GetWorkspaceContext(fileURI string) (WorkspaceContext, error) {
>>>>>>> 0913298e
	workspace, err := pg.WorkspaceManager.GetOrCreateWorkspace(fileURI)
	if err != nil {
		return nil, err
	}
	return workspace, nil
}

// GetAllWorkspaces returns information about all active workspaces
func (pg *BasicProjectGateway) GetAllWorkspaces() []WorkspaceContext {
	workspaces := pg.WorkspaceManager.GetAllWorkspaces()
	result := make([]WorkspaceContext, len(workspaces))
	for i, workspace := range workspaces {
		result[i] = workspace
	}
	return result
}

// CleanupWorkspace manually cleans up a specific workspace
func (pg *BasicProjectGateway) CleanupWorkspace(workspaceID string) error {
	return pg.WorkspaceManager.CleanupWorkspace(workspaceID)
}

// GetClient maintains backward compatibility by delegating to traditional Gateway
func (pg *BasicProjectGateway) GetClient(serverName string) (transport.LSPClient, bool) {
	return pg.Gateway.GetClient(serverName)
}

// handleProjectAwareRouting performs workspace-aware request routing
func (pg *BasicProjectGateway) handleProjectAwareRouting(w http.ResponseWriter, req JSONRPCRequest, logger *mcp.StructuredLogger) (WorkspaceContext, string, bool) {
	// Extract URI from request for workspace discovery
	uri, err := pg.extractURIForWorkspace(req)
	if err != nil {
		if logger != nil {
			logger.WithError(err).Warn("Failed to extract URI for workspace routing, falling back to traditional routing")
		}
		// Fallback to traditional routing
		serverName, ok := pg.handleTraditionalRouting(w, req, logger)
		if !ok {
			return nil, "", false
		}
		// Create a temporary workspace context for non-workspace-aware requests
		tempWorkspace := &WorkspaceContextImpl{
			ID:           "traditional",
			RootPath:     "/",
			ProjectType:  "generic",
			ProjectName:  "traditional",
			Languages:    []string{"text"},
			IsActiveFlag: true,
		}
		return tempWorkspace, serverName, true
	}

	// Get or create workspace context
	workspace, err := pg.WorkspaceManager.GetOrCreateWorkspace(uri)
	if err != nil {
		if logger != nil {
			logger.WithError(err).Warn("Failed to get workspace context, falling back to traditional routing")
		}
		// Fallback to traditional routing
		serverName, ok := pg.handleTraditionalRouting(w, req, logger)
		if !ok {
			return nil, "", false
		}
		// Create a temporary workspace context
		tempWorkspace := &WorkspaceContextImpl{
			ID:           "fallback",
			RootPath:     "/",
			ProjectType:  "generic",
			ProjectName:  "fallback",
			Languages:    []string{"text"},
			IsActiveFlag: true,
		}
		return tempWorkspace, serverName, true
	}

	// Use project-aware routing to select server
	serverName, err := pg.ProjectRouter.RouteRequestWithWorkspace(uri)
	if err != nil {
		if logger != nil {
			logger.WithError(err).Error("Failed to route request with workspace awareness")
		}
		pg.writeError(w, req.ID, MethodNotFound, "Method not found", err)
		return nil, "", false
	}

	return workspace, serverName, true
}

// handleTraditionalRouting performs traditional request routing for fallback cases
func (pg *BasicProjectGateway) handleTraditionalRouting(w http.ResponseWriter, req JSONRPCRequest, logger *mcp.StructuredLogger) (string, bool) {
	serverName, err := pg.routeRequest(req)
	if err != nil {
		if logger != nil {
			logger.WithError(err).Error("Failed to route request using traditional routing")
		}
		pg.writeError(w, req.ID, MethodNotFound, "Method not found", err)
		return "", false
	}
	return serverName, true
}

// processWorkspaceAwareLSPRequest processes an LSP request with workspace context
func (pg *BasicProjectGateway) processWorkspaceAwareLSPRequest(w http.ResponseWriter, r *http.Request, req JSONRPCRequest, workspace WorkspaceContext, serverName string, logger *mcp.StructuredLogger, startTime time.Time) {
	// For workspace-aware requests, try to get workspace-specific client first
	var client transport.LSPClient
	var exists bool

	if workspace.GetID() != "traditional" && workspace.GetID() != "fallback" {
		// Determine language from the request URI
		uri, err := pg.extractURIForWorkspace(req)
		if err == nil {
			language := pg.extractLanguageFromURI(uri)
			if language != "" {
				// Try to get workspace-specific client
				workspaceClient, err := pg.WorkspaceManager.GetLSPClient(workspace.GetID(), language)
				if err == nil && workspaceClient != nil && workspaceClient.IsActive() {
					client = workspaceClient
					exists = true
					if logger != nil {
						logger.Debugf("Using workspace-specific LSP client for language: %s", language)
					}
				}
			}
		}
	}

	// Fallback to traditional client if workspace-specific client not available
	if !exists {
		client, exists = pg.Gateway.GetClient(serverName)
		if logger != nil && exists {
			logger.Debug("Using traditional LSP client")
		}
	}

	// Validate client availability
	if !exists {
		if logger != nil {
			logger.Error("LSP server not found")
		}
		pg.writeError(w, req.ID, InternalError, ERROR_INTERNAL,
			fmt.Errorf(ERROR_SERVER_NOT_FOUND, serverName))
		return
	}

	if !client.IsActive() {
		if logger != nil {
			logger.Error("LSP server is not active")
		}
		pg.writeError(w, req.ID, InternalError, "Internal error",
			fmt.Errorf("server %s is not active", serverName))
		return
	}

	// Process the request
	if req.ID == nil {
		pg.handleWorkspaceNotification(w, r, req, client, logger, startTime)
		return
	}

	pg.handleWorkspaceRequest(w, r, req, client, logger, startTime)
}

// extractURIForWorkspace extracts URI from request parameters for workspace operations
func (pg *BasicProjectGateway) extractURIForWorkspace(req JSONRPCRequest) (string, error) {
	// Use existing Gateway method for URI extraction
	return pg.extractURIFromParams(req)
}

// extractLanguageFromURI extracts language from URI using the router
func (pg *BasicProjectGateway) extractLanguageFromURI(uri string) string {
	// Use the project router to determine language
	filePath := uri
	if strings.HasPrefix(uri, URIPrefixFile) {
		filePath = strings.TrimPrefix(uri, URIPrefixFile)
	}

	ext := strings.ToLower(strings.TrimPrefix(strings.TrimPrefix(filePath, "."), "."))
	if ext == "" {
		return ""
	}

	language, exists := pg.ProjectRouter.GetLanguageByExtension(ext)
	if !exists {
		return ""
	}

	return language
}

// handleWorkspaceNotification handles notifications with workspace context
func (pg *BasicProjectGateway) handleWorkspaceNotification(w http.ResponseWriter, r *http.Request, req JSONRPCRequest, client transport.LSPClient, logger *mcp.StructuredLogger, startTime time.Time) {
	if logger != nil {
		logger.Debug("Processing workspace-aware LSP notification")
	}

	err := client.SendNotification(r.Context(), req.Method, req.Params)
	if err != nil {
		if logger != nil {
			logger.WithError(err).Error("Failed to send workspace-aware LSP notification")
		}
		pg.writeError(w, req.ID, InternalError, "Internal error", err)
		return
	}

	duration := time.Since(startTime)
	if logger != nil {
		logger.WithField("duration", duration.String()).Info("Workspace-aware LSP notification processed successfully")
	}
	w.WriteHeader(http.StatusOK)
}

// handleWorkspaceRequest handles requests with workspace context
func (pg *BasicProjectGateway) handleWorkspaceRequest(w http.ResponseWriter, r *http.Request, req JSONRPCRequest, client transport.LSPClient, logger *mcp.StructuredLogger, startTime time.Time) {
	if logger != nil {
		logger.Debug("Sending workspace-aware request to LSP server")
	}

	result, err := client.SendRequest(r.Context(), req.Method, req.Params)
	if err != nil {
		if logger != nil {
			logger.WithError(err).Error("Workspace-aware LSP server request failed")
		}

		// Check if error is due to context deadline exceeded
		if err == context.DeadlineExceeded || strings.Contains(err.Error(), "context deadline exceeded") {
			pg.writeError(w, req.ID, InternalError, "Request timeout: context deadline exceeded", err)
		} else {
			pg.writeError(w, req.ID, InternalError, "Internal error", err)
		}
		return
	}

	response := JSONRPCResponse{
		JSONRPC: JSONRPCVersion,
		ID:      req.ID,
		Result:  result,
	}

	if err := json.NewEncoder(w).Encode(response); err != nil {
		if logger != nil {
			logger.WithError(err).Error("Failed to encode workspace-aware JSON response")
		}
		pg.writeError(w, req.ID, InternalError, "Internal error",
			fmt.Errorf("failed to encode response: %w", err))
		return
	}

	duration := time.Since(startTime)
	responseData, err := json.Marshal(response)
	responseSize := 0
	if err != nil {
		if logger != nil {
			logger.WithError(err).Warn("Failed to marshal response for logging metrics")
		}
		if response.Result != nil {
			responseSize = len(fmt.Sprintf("%v", response.Result))
		}
	} else {
		responseSize = len(responseData)
	}

	if logger != nil {
		logger.WithFields(map[string]interface{}{
			"duration":      duration.String(),
			"response_size": responseSize,
		}).Info("Workspace-aware request processed successfully")
	}
}

// initializeProjectRequestLogger creates a logger with project-aware context
func (pg *BasicProjectGateway) initializeProjectRequestLogger(r *http.Request) *mcp.StructuredLogger {
	requestID := "req_" + strconv.FormatInt(time.Now().UnixNano(), 10)
	var requestLogger *mcp.StructuredLogger
	if pg.Logger != nil {
		requestLogger = pg.Logger.WithRequestID(requestID)
		requestLogger.WithFields(map[string]interface{}{
			"method":      r.Method,
			"remote_addr": r.RemoteAddr,
			"user_agent":  r.UserAgent(),
		}).Info("Received HTTP request for project-aware processing")
	}
	return requestLogger
}

// validateHTTPMethod validates the HTTP method for project-aware requests
func (pg *BasicProjectGateway) validateHTTPMethod(w http.ResponseWriter, r *http.Request, logger *mcp.StructuredLogger) bool {
	if r.Method != http.MethodPost {
		if logger != nil {
			logger.Warn("Invalid HTTP method for project-aware request, rejecting")
		}
		http.Error(w, "Method not allowed", http.StatusMethodNotAllowed)
		return false
	}
	return true
}

// parseAndValidateJSONRPC parses and validates JSON-RPC request for project-aware processing
func (pg *BasicProjectGateway) parseAndValidateJSONRPC(w http.ResponseWriter, r *http.Request, logger *mcp.StructuredLogger) (JSONRPCRequest, bool) {
	var req JSONRPCRequest

	if err := json.NewDecoder(r.Body).Decode(&req); err != nil {
		if logger != nil {
			logger.WithError(err).Error("Failed to parse JSON-RPC request for project-aware processing")
		}
		pg.writeError(w, nil, ParseError, "Parse error", err)
		return req, false
	}

	if req.JSONRPC != JSONRPCVersion {
		if logger != nil {
			logger.WithField("jsonrpc_version", req.JSONRPC).Error("Invalid JSON-RPC version for project-aware request")
		}
		pg.writeError(w, req.ID, InvalidRequest, ERROR_INVALID_REQUEST,
			fmt.Errorf(FORMAT_INVALID_JSON_RPC, req.JSONRPC))
		return req, false
	}

	if req.Method == "" {
		if logger != nil {
			logger.Error("Missing method field in project-aware JSON-RPC request")
		}
		pg.writeError(w, req.ID, InvalidRequest, ERROR_INVALID_REQUEST,
			fmt.Errorf("missing method field"))
		return req, false
	}

	return req, true
}

// writeError writes error responses for project-aware requests
func (pg *BasicProjectGateway) writeError(w http.ResponseWriter, id interface{}, code int, message string, err error) {
	// Delegate to the underlying Gateway's writeError method
	pg.Gateway.writeError(w, id, code, message, err)
}

// GetWorkspaceInfo returns information about a specific workspace
func (pg *BasicProjectGateway) GetWorkspaceInfo(workspaceID string) (map[string]interface{}, error) {
	workspace, exists := pg.WorkspaceManager.GetWorkspaceByID(workspaceID)
	if !exists {
		return nil, fmt.Errorf("workspace not found: %s", workspaceID)
	}

	return workspace.GetInfo(), nil
}

// IsProjectAware indicates that this gateway supports project-aware operations
func (pg *BasicProjectGateway) IsProjectAware() bool {
	return true
}

// GetProjectRouter returns the project-aware router for advanced usage
func (pg *BasicProjectGateway) GetProjectRouter() *ProjectAwareRouter {
	return pg.ProjectRouter
}<|MERGE_RESOLUTION|>--- conflicted
+++ resolved
@@ -19,23 +19,17 @@
 	LoggerComponentProjectGateway = "project-gateway"
 )
 
-<<<<<<< HEAD
-// BasicProjectGateway extends the existing Gateway with basic project/workspace awareness
-type BasicProjectGateway struct {
-	*Gateway                    // Embedded traditional gateway for backward compatibility
-=======
 // ProjectAwareGateway extends the existing Gateway with project/workspace awareness
 type ProjectAwareGateway struct {
 	*Gateway         // Embedded traditional gateway for backward compatibility
->>>>>>> 0913298e
 	WorkspaceManager *WorkspaceManager
 	ProjectRouter    *ProjectAwareRouter
 	Logger           *mcp.StructuredLogger
 	mu               sync.RWMutex
 }
 
-// NewBasicProjectGateway creates a new BasicProjectGateway with workspace management capabilities
-func NewBasicProjectGateway(config *config.GatewayConfig) (*BasicProjectGateway, error) {
+// NewProjectAwareGateway creates a new ProjectAwareGateway with workspace management capabilities
+func NewProjectAwareGateway(config *config.GatewayConfig) (*ProjectAwareGateway, error) {
 	// Create traditional gateway first
 	gateway, err := NewGateway(config)
 	if err != nil {
@@ -65,7 +59,7 @@
 	// Create project-aware router
 	projectRouter := NewProjectAwareRouter(gateway.Router, workspaceManager, logger)
 
-	projectGateway := &BasicProjectGateway{
+	projectGateway := &ProjectAwareGateway{
 		Gateway:          gateway,
 		WorkspaceManager: workspaceManager,
 		ProjectRouter:    projectRouter,
@@ -78,7 +72,7 @@
 }
 
 // Start starts the project-aware gateway and all its components
-func (pg *BasicProjectGateway) Start(ctx context.Context) error {
+func (pg *ProjectAwareGateway) Start(ctx context.Context) error {
 	pg.mu.Lock()
 	defer pg.mu.Unlock()
 
@@ -101,7 +95,7 @@
 }
 
 // Stop stops the project-aware gateway and cleans up all workspaces
-func (pg *BasicProjectGateway) Stop() error {
+func (pg *ProjectAwareGateway) Stop() error {
 	pg.mu.Lock()
 	defer pg.mu.Unlock()
 
@@ -135,7 +129,7 @@
 }
 
 // HandleJSONRPC handles JSON-RPC requests with workspace awareness
-func (pg *BasicProjectGateway) HandleJSONRPC(w http.ResponseWriter, r *http.Request) {
+func (pg *ProjectAwareGateway) HandleJSONRPC(w http.ResponseWriter, r *http.Request) {
 	startTime := time.Now()
 	requestLogger := pg.initializeProjectRequestLogger(r)
 
@@ -174,17 +168,12 @@
 }
 
 // GetWorkspaceClient retrieves an LSP client for a specific workspace and language
-func (pg *BasicProjectGateway) GetWorkspaceClient(workspaceID, language string) (transport.LSPClient, error) {
+func (pg *ProjectAwareGateway) GetWorkspaceClient(workspaceID, language string) (transport.LSPClient, error) {
 	return pg.WorkspaceManager.GetLSPClient(workspaceID, language)
 }
 
-<<<<<<< HEAD
-// GetWorkspaceContext retrieves or creates workspace context for a file URI  
-func (pg *BasicProjectGateway) GetWorkspaceContext(fileURI string) (WorkspaceContext, error) {
-=======
 // GetWorkspaceContext retrieves or creates workspace context for a file URI
 func (pg *ProjectAwareGateway) GetWorkspaceContext(fileURI string) (WorkspaceContext, error) {
->>>>>>> 0913298e
 	workspace, err := pg.WorkspaceManager.GetOrCreateWorkspace(fileURI)
 	if err != nil {
 		return nil, err
@@ -193,7 +182,7 @@
 }
 
 // GetAllWorkspaces returns information about all active workspaces
-func (pg *BasicProjectGateway) GetAllWorkspaces() []WorkspaceContext {
+func (pg *ProjectAwareGateway) GetAllWorkspaces() []WorkspaceContext {
 	workspaces := pg.WorkspaceManager.GetAllWorkspaces()
 	result := make([]WorkspaceContext, len(workspaces))
 	for i, workspace := range workspaces {
@@ -203,17 +192,17 @@
 }
 
 // CleanupWorkspace manually cleans up a specific workspace
-func (pg *BasicProjectGateway) CleanupWorkspace(workspaceID string) error {
+func (pg *ProjectAwareGateway) CleanupWorkspace(workspaceID string) error {
 	return pg.WorkspaceManager.CleanupWorkspace(workspaceID)
 }
 
 // GetClient maintains backward compatibility by delegating to traditional Gateway
-func (pg *BasicProjectGateway) GetClient(serverName string) (transport.LSPClient, bool) {
+func (pg *ProjectAwareGateway) GetClient(serverName string) (transport.LSPClient, bool) {
 	return pg.Gateway.GetClient(serverName)
 }
 
 // handleProjectAwareRouting performs workspace-aware request routing
-func (pg *BasicProjectGateway) handleProjectAwareRouting(w http.ResponseWriter, req JSONRPCRequest, logger *mcp.StructuredLogger) (WorkspaceContext, string, bool) {
+func (pg *ProjectAwareGateway) handleProjectAwareRouting(w http.ResponseWriter, req JSONRPCRequest, logger *mcp.StructuredLogger) (WorkspaceContext, string, bool) {
 	// Extract URI from request for workspace discovery
 	uri, err := pg.extractURIForWorkspace(req)
 	if err != nil {
@@ -274,7 +263,7 @@
 }
 
 // handleTraditionalRouting performs traditional request routing for fallback cases
-func (pg *BasicProjectGateway) handleTraditionalRouting(w http.ResponseWriter, req JSONRPCRequest, logger *mcp.StructuredLogger) (string, bool) {
+func (pg *ProjectAwareGateway) handleTraditionalRouting(w http.ResponseWriter, req JSONRPCRequest, logger *mcp.StructuredLogger) (string, bool) {
 	serverName, err := pg.routeRequest(req)
 	if err != nil {
 		if logger != nil {
@@ -287,7 +276,7 @@
 }
 
 // processWorkspaceAwareLSPRequest processes an LSP request with workspace context
-func (pg *BasicProjectGateway) processWorkspaceAwareLSPRequest(w http.ResponseWriter, r *http.Request, req JSONRPCRequest, workspace WorkspaceContext, serverName string, logger *mcp.StructuredLogger, startTime time.Time) {
+func (pg *ProjectAwareGateway) processWorkspaceAwareLSPRequest(w http.ResponseWriter, r *http.Request, req JSONRPCRequest, workspace WorkspaceContext, serverName string, logger *mcp.StructuredLogger, startTime time.Time) {
 	// For workspace-aware requests, try to get workspace-specific client first
 	var client transport.LSPClient
 	var exists bool
@@ -348,13 +337,13 @@
 }
 
 // extractURIForWorkspace extracts URI from request parameters for workspace operations
-func (pg *BasicProjectGateway) extractURIForWorkspace(req JSONRPCRequest) (string, error) {
+func (pg *ProjectAwareGateway) extractURIForWorkspace(req JSONRPCRequest) (string, error) {
 	// Use existing Gateway method for URI extraction
 	return pg.extractURIFromParams(req)
 }
 
 // extractLanguageFromURI extracts language from URI using the router
-func (pg *BasicProjectGateway) extractLanguageFromURI(uri string) string {
+func (pg *ProjectAwareGateway) extractLanguageFromURI(uri string) string {
 	// Use the project router to determine language
 	filePath := uri
 	if strings.HasPrefix(uri, URIPrefixFile) {
@@ -375,7 +364,7 @@
 }
 
 // handleWorkspaceNotification handles notifications with workspace context
-func (pg *BasicProjectGateway) handleWorkspaceNotification(w http.ResponseWriter, r *http.Request, req JSONRPCRequest, client transport.LSPClient, logger *mcp.StructuredLogger, startTime time.Time) {
+func (pg *ProjectAwareGateway) handleWorkspaceNotification(w http.ResponseWriter, r *http.Request, req JSONRPCRequest, client transport.LSPClient, logger *mcp.StructuredLogger, startTime time.Time) {
 	if logger != nil {
 		logger.Debug("Processing workspace-aware LSP notification")
 	}
@@ -397,7 +386,7 @@
 }
 
 // handleWorkspaceRequest handles requests with workspace context
-func (pg *BasicProjectGateway) handleWorkspaceRequest(w http.ResponseWriter, r *http.Request, req JSONRPCRequest, client transport.LSPClient, logger *mcp.StructuredLogger, startTime time.Time) {
+func (pg *ProjectAwareGateway) handleWorkspaceRequest(w http.ResponseWriter, r *http.Request, req JSONRPCRequest, client transport.LSPClient, logger *mcp.StructuredLogger, startTime time.Time) {
 	if logger != nil {
 		logger.Debug("Sending workspace-aware request to LSP server")
 	}
@@ -455,7 +444,7 @@
 }
 
 // initializeProjectRequestLogger creates a logger with project-aware context
-func (pg *BasicProjectGateway) initializeProjectRequestLogger(r *http.Request) *mcp.StructuredLogger {
+func (pg *ProjectAwareGateway) initializeProjectRequestLogger(r *http.Request) *mcp.StructuredLogger {
 	requestID := "req_" + strconv.FormatInt(time.Now().UnixNano(), 10)
 	var requestLogger *mcp.StructuredLogger
 	if pg.Logger != nil {
@@ -470,7 +459,7 @@
 }
 
 // validateHTTPMethod validates the HTTP method for project-aware requests
-func (pg *BasicProjectGateway) validateHTTPMethod(w http.ResponseWriter, r *http.Request, logger *mcp.StructuredLogger) bool {
+func (pg *ProjectAwareGateway) validateHTTPMethod(w http.ResponseWriter, r *http.Request, logger *mcp.StructuredLogger) bool {
 	if r.Method != http.MethodPost {
 		if logger != nil {
 			logger.Warn("Invalid HTTP method for project-aware request, rejecting")
@@ -482,7 +471,7 @@
 }
 
 // parseAndValidateJSONRPC parses and validates JSON-RPC request for project-aware processing
-func (pg *BasicProjectGateway) parseAndValidateJSONRPC(w http.ResponseWriter, r *http.Request, logger *mcp.StructuredLogger) (JSONRPCRequest, bool) {
+func (pg *ProjectAwareGateway) parseAndValidateJSONRPC(w http.ResponseWriter, r *http.Request, logger *mcp.StructuredLogger) (JSONRPCRequest, bool) {
 	var req JSONRPCRequest
 
 	if err := json.NewDecoder(r.Body).Decode(&req); err != nil {
@@ -515,13 +504,13 @@
 }
 
 // writeError writes error responses for project-aware requests
-func (pg *BasicProjectGateway) writeError(w http.ResponseWriter, id interface{}, code int, message string, err error) {
+func (pg *ProjectAwareGateway) writeError(w http.ResponseWriter, id interface{}, code int, message string, err error) {
 	// Delegate to the underlying Gateway's writeError method
 	pg.Gateway.writeError(w, id, code, message, err)
 }
 
 // GetWorkspaceInfo returns information about a specific workspace
-func (pg *BasicProjectGateway) GetWorkspaceInfo(workspaceID string) (map[string]interface{}, error) {
+func (pg *ProjectAwareGateway) GetWorkspaceInfo(workspaceID string) (map[string]interface{}, error) {
 	workspace, exists := pg.WorkspaceManager.GetWorkspaceByID(workspaceID)
 	if !exists {
 		return nil, fmt.Errorf("workspace not found: %s", workspaceID)
@@ -531,11 +520,11 @@
 }
 
 // IsProjectAware indicates that this gateway supports project-aware operations
-func (pg *BasicProjectGateway) IsProjectAware() bool {
+func (pg *ProjectAwareGateway) IsProjectAware() bool {
 	return true
 }
 
 // GetProjectRouter returns the project-aware router for advanced usage
-func (pg *BasicProjectGateway) GetProjectRouter() *ProjectAwareRouter {
+func (pg *ProjectAwareGateway) GetProjectRouter() *ProjectAwareRouter {
 	return pg.ProjectRouter
 }