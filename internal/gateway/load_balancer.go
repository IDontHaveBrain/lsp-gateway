--- conflicted
+++ resolved
@@ -313,11 +313,7 @@
 
 // NewLoadBalancer creates a new load balancer with the specified strategy
 func NewLoadBalancer(strategy string) *LoadBalancer {
-<<<<<<< HEAD
-	config := &configpkg.LoadBalancingConfig{
-=======
-	lbConfig := &config.LoadBalancingConfig{
->>>>>>> 0913298e
+	lbConfig := &configpkg.LoadBalancingConfig{
 		Strategy:        strategy,
 		HealthThreshold: 0.8,
 		WeightFactors:   make(map[string]float64),
@@ -338,15 +334,9 @@
 }
 
 // NewLoadBalancerWithConfig creates a load balancer with specific configuration
-<<<<<<< HEAD
-func NewLoadBalancerWithConfig(config *configpkg.LoadBalancingConfig, logger *log.Logger) *LoadBalancer {
-	if config == nil {
-		config = &configpkg.LoadBalancingConfig{
-=======
-func NewLoadBalancerWithConfig(loadBalancingConfig *config.LoadBalancingConfig, logger *log.Logger) *LoadBalancer {
+func NewLoadBalancerWithConfig(loadBalancingConfig *configpkg.LoadBalancingConfig, logger *log.Logger) *LoadBalancer {
 	if loadBalancingConfig == nil {
-		loadBalancingConfig = &config.LoadBalancingConfig{
->>>>>>> 0913298e
+		loadBalancingConfig = &configpkg.LoadBalancingConfig{
 			Strategy:        "round_robin",
 			HealthThreshold: 0.8,
 			WeightFactors:   make(map[string]float64),
@@ -371,11 +361,7 @@
 }
 
 // SelectServer selects the best server for a request
-<<<<<<< HEAD
-func (lb *LoadBalancer) SelectServer(pool *LanguageServerPool, requestType string, context *SelectionRequestContext) (*ServerInstance, error) {
-=======
 func (lb *LoadBalancer) SelectServer(pool *LanguageServerPool, requestType string, context *ServerSelectionContext) (*ServerInstance, error) {
->>>>>>> 0913298e
 	lb.mu.RLock()
 	defer lb.mu.RUnlock()
 
@@ -465,21 +451,12 @@
 }
 
 // SetStrategy changes the load balancing strategy
-<<<<<<< HEAD
-func (lb *LoadBalancer) SetStrategy(strategy string, config *configpkg.LoadBalancingConfig) error {
+func (lb *LoadBalancer) SetStrategy(strategy string, cfg *configpkg.LoadBalancingConfig) error {
 	lb.mu.Lock()
 	defer lb.mu.Unlock()
 
-	if config == nil {
-		config = &configpkg.LoadBalancingConfig{
-=======
-func (lb *LoadBalancer) SetStrategy(strategy string, cfg *config.LoadBalancingConfig) error {
-	lb.mu.Lock()
-	defer lb.mu.Unlock()
-
 	if cfg == nil {
-		cfg = &config.LoadBalancingConfig{
->>>>>>> 0913298e
+		cfg = &configpkg.LoadBalancingConfig{
 			Strategy:        strategy,
 			HealthThreshold: 0.8,
 			WeightFactors:   make(map[string]float64),
@@ -525,11 +502,7 @@
 	lb.metrics = NewLoadBalancerMetrics()
 
 	// Recreate selector to reset its internal state
-<<<<<<< HEAD
-	config := &configpkg.LoadBalancingConfig{
-=======
-	lbConfig := &config.LoadBalancingConfig{
->>>>>>> 0913298e
+	lbConfig := &configpkg.LoadBalancingConfig{
 		Strategy:        lb.strategy,
 		HealthThreshold: 0.8,
 		WeightFactors:   make(map[string]float64),
