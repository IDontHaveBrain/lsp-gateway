--- conflicted
+++ resolved
@@ -79,7 +79,6 @@
 	DEFAULT_TIMEOUT_60S = "60s"
 )
 
-<<<<<<< HEAD
 // SCIP Environment Variable Constants
 const (
 	ENV_LSP_GATEWAY_SCIP_ENABLED          = "LSP_GATEWAY_SCIP_ENABLED"
@@ -91,10 +90,7 @@
 	ENV_LSP_GATEWAY_SCIP_CACHE_MAX_SIZE   = "LSP_GATEWAY_SCIP_CACHE_MAX_SIZE"
 )
 
-// Time-based constants  
-=======
 // Time-based constants
->>>>>>> 0913298e
 const (
 	DefaultConnectionTimeout = 10 * time.Second
 	DefaultGlobalTimeout     = 60 * time.Second
