# Makefile for LSP Gateway
# Multi-platform build system

# Configuration
BINARY_NAME := lsp-gateway
MAIN_PATH := cmd/lsp-gateway/main.go
BUILD_DIR := bin
VERSION ?= dev
LDFLAGS := -s -w -X main.version=$(VERSION)

# Go parameters
GOCMD := go
GOBUILD := $(GOCMD) build
GOTEST := $(GOCMD) test
GOGET := $(GOCMD) get
GOCLEAN := $(GOCMD) clean
GOMOD := $(GOCMD) mod

# Build targets
PLATFORMS := linux/amd64 windows/amd64 darwin/amd64 darwin/arm64
BINARIES := $(BUILD_DIR)/$(BINARY_NAME)-linux \
            $(BUILD_DIR)/$(BINARY_NAME)-windows.exe \
            $(BUILD_DIR)/$(BINARY_NAME)-macos \
            $(BUILD_DIR)/$(BINARY_NAME)-macos-arm64

# Default target
.PHONY: all
all: build

# Help target
.PHONY: help
help:
	@echo "LSP Gateway Build System"
	@echo "========================"
	@echo ""
	@echo "Available targets:"
	@echo "  all          - Build for all platforms (default)"
	@echo "  build        - Build for all platforms"
	@echo "  linux        - Build for Linux (amd64)"
	@echo "  windows      - Build for Windows (amd64)"
	@echo "  macos        - Build for macOS (amd64)"
	@echo "  macos-arm64  - Build for macOS (arm64)"
	@echo "  local        - Build for current platform"
	@echo "  clean        - Clean build artifacts"
	@echo "  test         - Run all tests"
	@echo "  test-unit    - Run fast unit tests (<60s, excludes integration/performance)"
	@echo "  test-integration - Run integration and performance tests"
	@echo "  test-cover   - Run tests with coverage"
	@echo "  lsp-help     - Show LSP testing targets and options"
	@echo "  deps         - Download dependencies"
	@echo "  tidy         - Tidy go modules"
	@echo "  format       - Format code"
	@echo "  lint         - Run linter (requires golangci-lint)"
	@echo "  deadcode     - Run dead code analysis (requires deadcode tool)"
	@echo "  lint-unused  - Run only unused code detection"
	@echo "  check-deadcode - Complete dead code analysis (both tools)"
	@echo "  deadcode-report - Generate timestamped dead code report"
	@echo "  security     - Run security analysis (requires gosec)"
	@echo "  security-report - Generate timestamped security report"
	@echo "  security-check - Quick security check (strict mode for CI)"
	@echo "  security-sarif - Generate SARIF security report for GitHub"
	@echo "  security-full - Comprehensive security analysis (all formats)"
	@echo "  install      - Install binary to GOPATH/bin"
	@echo "  release      - Create release build with version"
	@echo "  help         - Show this help message"
	@echo ""
	@echo "Environment variables:"
	@echo "  VERSION      - Set version (default: dev)"
	@echo ""
	@echo "Examples:"
	@echo "  make build VERSION=v1.0.0"
	@echo "  make linux"
	@echo "  make clean && make all"

# Create build directory
$(BUILD_DIR):
	mkdir -p $(BUILD_DIR)

# Build for all platforms
.PHONY: build
build: $(BINARIES)

# Individual platform targets
.PHONY: linux
linux: $(BUILD_DIR)/$(BINARY_NAME)-linux

.PHONY: windows
windows: $(BUILD_DIR)/$(BINARY_NAME)-windows.exe

.PHONY: macos
macos: $(BUILD_DIR)/$(BINARY_NAME)-macos

.PHONY: macos-arm64
macos-arm64: $(BUILD_DIR)/$(BINARY_NAME)-macos-arm64

# Build rules for each platform
$(BUILD_DIR)/$(BINARY_NAME)-linux: $(BUILD_DIR)
	@echo "Building for Linux (amd64)..."
	GOOS=linux GOARCH=amd64 $(GOBUILD) -ldflags "$(LDFLAGS)" -o $@ $(MAIN_PATH)

$(BUILD_DIR)/$(BINARY_NAME)-windows.exe: $(BUILD_DIR)
	@echo "Building for Windows (amd64)..."
	GOOS=windows GOARCH=amd64 $(GOBUILD) -ldflags "$(LDFLAGS)" -o $@ $(MAIN_PATH)

$(BUILD_DIR)/$(BINARY_NAME)-macos: $(BUILD_DIR)
	@echo "Building for macOS (amd64)..."
	GOOS=darwin GOARCH=amd64 $(GOBUILD) -ldflags "$(LDFLAGS)" -o $@ $(MAIN_PATH)

$(BUILD_DIR)/$(BINARY_NAME)-macos-arm64: $(BUILD_DIR)
	@echo "Building for macOS (arm64)..."
	GOOS=darwin GOARCH=arm64 $(GOBUILD) -ldflags "$(LDFLAGS)" -o $@ $(MAIN_PATH)

# Build for current platform
.PHONY: local
local: $(BUILD_DIR)
	@echo "Building for current platform..."
	$(GOBUILD) -ldflags "$(LDFLAGS)" -o $(BUILD_DIR)/$(BINARY_NAME) $(MAIN_PATH)

# Clean build artifacts
.PHONY: clean
clean:
	@echo "Cleaning build artifacts..."
	rm -rf $(BUILD_DIR)
	$(GOCLEAN)

# Test targets
.PHONY: test
test:
	@echo "Running tests..."
	$(GOTEST) -v ./...

.PHONY: test-unit
test-unit:
	@echo "Running fast unit tests (core functionality only)..."
	$(GOTEST) -v -short -timeout=30s ./internal/config -run "^Test(Default|Load|Validate|Server)"
	$(GOTEST) -v -short -timeout=30s ./internal/cli -run "^Test(Root|Config|Version|Help|Status|Completion)"
	$(GOTEST) -v -short -timeout=30s ./internal/setup -run "^Test(Config|Detector|Error)" 
	@echo "Running basic component tests..."
	$(GOTEST) -v -short -timeout=30s ./internal/gateway -run "^Test(Router|Handler|Extract)$$"
	$(GOTEST) -v -short -timeout=30s ./internal/platform -run "^Test(Platform|Executor|Package)$$" 
	$(GOTEST) -v -short -timeout=30s ./internal/transport -run "^Test(STDIO|TCP)$$" 
	$(GOTEST) -v -short -timeout=30s ./mcp -run "^Test(Client|Server|Protocol)$$"

.PHONY: test-integration
test-integration:
	@echo "Running integration and performance tests..."
	$(GOTEST) -v -timeout=300s ./internal/platform -run "GCBehavior|AllocationRate|GCPause|MemoryAllocation|Comprehensive|Coverage|Extended|Final|GCEfficiency|ResourcePool"
	$(GOTEST) -v -timeout=300s ./internal/transport -run "LongRunning|MemoryGrowth|MemoryLeak|Performance|Integration|NetworkTimeout|FileHandle|CircuitBreaker"
	$(GOTEST) -v -timeout=300s ./mcp -run "Performance|Throughput|Integration|NetworkTimeout"
	$(GOTEST) -v -timeout=300s ./internal/gateway -run "Integration|E2E|Performance|Memory|Connection|Network|Retry"

.PHONY: test-cover
test-cover:
	@echo "Running tests with coverage..."
	$(GOTEST) -v -cover ./...

<<<<<<< HEAD
# LSP validation test targets
.PHONY: test-lsp-validation
test-lsp-validation:
	@echo "Running comprehensive LSP validation tests..."
	$(GOTEST) -v -timeout=180s ./internal/gateway ./internal/transport ./mcp ./internal/setup -run "LSPValidation"

.PHONY: test-lsp-validation-short
test-lsp-validation-short:
	@echo "Running quick LSP validation tests for CI..."
	$(GOTEST) -v -short -timeout=60s ./internal/gateway ./internal/transport ./mcp -run "LSPValidation"

.PHONY: test-lsp-repositories
test-lsp-repositories:
	@echo "Running repository-focused LSP validation tests..."
	$(GOTEST) -v -timeout=120s ./internal/gateway ./internal/transport ./mcp -run "LSPRepository"

.PHONY: bench-lsp-validation
bench-lsp-validation:
	@echo "Running LSP validation performance benchmarks..."
	$(GOTEST) -v -bench=LSPValidation -benchmem -timeout=300s ./internal/gateway ./internal/transport ./mcp

# LSP validation test script targets
.PHONY: test-lsp-validation-full
test-lsp-validation-full:
	@echo "Running full LSP validation test suite with reporting..."
	./scripts/run-lsp-validation-tests.sh full

.PHONY: test-lsp-validation-ci
test-lsp-validation-ci:
	@echo "Running CI-friendly LSP validation test suite..."
	./scripts/run-lsp-validation-tests.sh ci
=======
# Coverage targets for CI/CD
.PHONY: test-coverage-threshold
test-coverage-threshold:
	@echo "Running coverage check with threshold..."
	./scripts/coverage-simple.sh

.PHONY: coverage-ci
coverage-ci:
	@echo "Generating CI coverage reports..."
	./scripts/coverage-simple.sh
>>>>>>> 1bf7cb6b

# Dependency management
.PHONY: deps
deps:
	@echo "Downloading dependencies..."
	$(GOGET) -v ./...

.PHONY: tidy
tidy:
	@echo "Tidying go modules..."
	$(GOMOD) tidy

# Code quality
.PHONY: format
format:
	@echo "Formatting code..."
	$(GOCMD) fmt ./...

.PHONY: lint
lint:
	@echo "Running linter..."
	@command -v golangci-lint >/dev/null 2>&1 || { echo "golangci-lint not found. Install it with: go install github.com/golangci/golangci-lint/cmd/golangci-lint@latest"; exit 1; }
	golangci-lint run ./...

# Enhanced dead code detection
.PHONY: deadcode
deadcode:
	@echo "Running comprehensive dead code analysis..."
	@command -v deadcode >/dev/null 2>&1 || { echo "deadcode not found. Install it with: go install golang.org/x/tools/cmd/deadcode@latest"; exit 1; }
	deadcode -test ./...

# Dead code detection with detailed output
.PHONY: deadcode-report
deadcode-report:
	@echo "Generating dead code analysis report..."
	@command -v deadcode >/dev/null 2>&1 || { echo "deadcode not found. Install it with: go install golang.org/x/tools/cmd/deadcode@latest"; exit 1; }
	@mkdir -p reports
	deadcode -test ./... > reports/deadcode-$(shell date +%Y%m%d-%H%M%S).txt 2>&1 || true
	@echo "Report saved to reports/deadcode-$(shell date +%Y%m%d-%H%M%S).txt"

# Focused unused code detection via golangci-lint
.PHONY: lint-unused
lint-unused:
	@echo "Running unused code detection..."
	@command -v golangci-lint >/dev/null 2>&1 || { echo "golangci-lint not found. Install it with: go install github.com/golangci/golangci-lint/cmd/golangci-lint@latest"; exit 1; }
	golangci-lint run --enable-only unused,ineffassign ./...

# Complete dead code analysis (combines both tools)
.PHONY: check-deadcode
check-deadcode:
	@echo "=== Comprehensive Dead Code Analysis ==="
	@echo "1. Running golangci-lint unused detection..."
	@$(MAKE) lint-unused || true
	@echo ""
	@echo "2. Running official deadcode analysis..."
	@$(MAKE) deadcode || true
	@echo ""
	@echo "=== Analysis Complete ==="

# Security analysis
.PHONY: security
security:
	@echo "Running security analysis..."
	@command -v gosec >/dev/null 2>&1 || { echo "gosec not found. Install it with: go install github.com/securego/gosec/v2/cmd/gosec@latest"; exit 1; }
	gosec -conf .gosec.json ./...

# Security analysis with detailed report
.PHONY: security-report
security-report:
	@echo "Generating security analysis report..."
	@command -v gosec >/dev/null 2>&1 || { echo "gosec not found. Install it with: go install github.com/securego/gosec/v2/cmd/gosec@latest"; exit 1; }
	@mkdir -p reports
	gosec -conf .gosec.json -fmt json -out reports/security-$(shell date +%Y%m%d-%H%M%S).json ./... || true
	gosec -conf .gosec.json -fmt text -out reports/security-$(shell date +%Y%m%d-%H%M%S).txt ./... || true
	@echo "Reports saved to reports/security-$(shell date +%Y%m%d-%H%M%S).{json,txt}"

# Quick security check (strict mode for CI)
.PHONY: security-check
security-check:
	@echo "Running strict security check..."
	@command -v gosec >/dev/null 2>&1 || { echo "gosec not found. Install it with: go install github.com/securego/gosec/v2/cmd/gosec@latest"; exit 1; }
	gosec -conf .gosec.json -severity high -confidence high -quiet ./...

# Security scan with SARIF output for GitHub Security tab
.PHONY: security-sarif
security-sarif:
	@echo "Generating SARIF security report..."
	@command -v gosec >/dev/null 2>&1 || { echo "gosec not found. Install it with: go install github.com/securego/gosec/v2/cmd/gosec@latest"; exit 1; }
	@mkdir -p reports
	gosec -conf .gosec.json -fmt sarif -out reports/security.sarif ./... || true
	@echo "SARIF report saved to reports/security.sarif"

# Comprehensive security analysis
.PHONY: security-full
security-full:
	@echo "=== Comprehensive Security Analysis ==="
	@$(MAKE) security-report
	@$(MAKE) security-sarif
	@echo "=== Security Analysis Complete ==="

# Install binary
.PHONY: install
install:
	@echo "Installing binary..."
	$(GOBUILD) -ldflags "$(LDFLAGS)" -o $(GOPATH)/bin/$(BINARY_NAME) $(MAIN_PATH)

# Release build
.PHONY: release
release:
	@echo "Creating release build..."
	@if [ "$(VERSION)" = "dev" ]; then \
		echo "Please set VERSION for release build. Example: make release VERSION=v1.0.0"; \
		exit 1; \
	fi
	$(MAKE) clean
	$(MAKE) build VERSION=$(VERSION)
	@echo "Release build completed with version: $(VERSION)"

# Show build info
.PHONY: info
info:
	@echo "Build Information:"
	@echo "  Binary Name: $(BINARY_NAME)"
	@echo "  Main Path:   $(MAIN_PATH)"
	@echo "  Build Dir:   $(BUILD_DIR)"
	@echo "  Version:     $(VERSION)"
	@echo "  LDFLAGS:     $(LDFLAGS)"
	@echo "  Platforms:   $(PLATFORMS)"

# Check if all binaries exist
.PHONY: check
check:
	@echo "Checking built binaries..."
	@for binary in $(BINARIES); do \
		if [ -f "$$binary" ]; then \
			echo "✓ $$binary exists ($(shell ls -lh $$binary | awk '{print $$5}'))"; \
		else \
			echo "✗ $$binary missing"; \
		fi; \
	done

# ========================================
# LSP Testing and Validation Targets
# ========================================

# LSP test dependencies
.PHONY: lsp-deps
lsp-deps:
	@echo "Installing LSP test dependencies..."
	@command -v jq >/dev/null 2>&1 || { echo "jq is required for LSP testing. Please install jq."; exit 1; }
	@command -v bc >/dev/null 2>&1 || { echo "bc is required for LSP testing. Please install bc."; exit 1; }

# Setup LSP servers for testing
.PHONY: lsp-setup
lsp-setup: lsp-deps
	@echo "Setting up LSP servers for testing..."
	@echo "Installing Go language server (gopls)..."
	@go install golang.org/x/tools/gopls@latest || { echo "Failed to install gopls"; exit 1; }
	@echo "Installing Python language server..."
	@pip3 install python-lsp-server || echo "Warning: Failed to install python-lsp-server"
	@echo "Installing TypeScript language server..."
	@npm install -g typescript-language-server typescript || echo "Warning: Failed to install typescript-language-server"
	@echo "✓ LSP servers setup completed"

# Quick LSP validation (for PRs)
.PHONY: test-lsp-quick
test-lsp-quick: local lsp-setup
	@echo "Running quick LSP validation..."
	@mkdir -p lsp-results
	./bin/$(BINARY_NAME) test-lsp \
		--config=test-configs/ci-test-config.yaml \
		--format=json \
		--output-dir=lsp-results \
		--filter="method=textDocument/definition,textDocument/hover" \
		--timeout=60s \
		--max-concurrency=2 \
		--quick-mode || { echo "Quick LSP validation failed"; exit 1; }
	@echo "✓ Quick LSP validation completed"

# Comprehensive LSP validation (for main branch)  
.PHONY: test-lsp-comprehensive
test-lsp-comprehensive: local lsp-setup
	@echo "Running comprehensive LSP validation..."
	@mkdir -p lsp-results
	./bin/$(BINARY_NAME) test-lsp \
		--config=test-configs/integration-test-config.yaml \
		--format=json,junit \
		--output-dir=lsp-results \
		--timeout=600s \
		--max-concurrency=4 \
		--comprehensive-mode \
		--benchmark-mode || { echo "Comprehensive LSP validation failed"; exit 1; }
	@echo "✓ Comprehensive LSP validation completed"

# LSP performance benchmarking
.PHONY: test-lsp-benchmark
test-lsp-benchmark: local lsp-setup
	@echo "Running LSP performance benchmarks..."
	@mkdir -p lsp-results
	./bin/$(BINARY_NAME) test-lsp \
		--config=test-configs/performance-test-config.yaml \
		--format=json \
		--output-dir=lsp-results \
		--benchmark-mode \
		--iterations=5 \
		--warmup=2 || { echo "LSP benchmarking failed"; exit 1; }
	@echo "✓ LSP benchmarking completed"

# Generate LSP performance dashboard
.PHONY: lsp-dashboard
lsp-dashboard:
	@echo "Generating LSP performance dashboard..."
	@if [ ! -f lsp-results/results.json ]; then \
		echo "No LSP results found. Run 'make test-lsp-comprehensive' first."; \
		exit 1; \
	fi
	@mkdir -p lsp-results/dashboard
	./internal/testing/lsp/reporters/performance-dashboard.sh \
		--input=lsp-results/results.json \
		--output=lsp-results/dashboard \
		--format=html,json \
		--verbose
	@echo "✓ Performance dashboard generated at lsp-results/dashboard/index.html"

# Compare LSP benchmarks against baseline
.PHONY: lsp-compare
lsp-compare:
	@echo "Comparing LSP benchmark results..."
	@if [ ! -f lsp-results/results.json ]; then \
		echo "No current results found. Run 'make test-lsp-benchmark' first."; \
		exit 1; \
	fi
	@if [ ! -f lsp-results/benchmark-baseline.json ]; then \
		echo "No baseline found. Copying current results as new baseline."; \
		cp lsp-results/results.json lsp-results/benchmark-baseline.json; \
		echo "✓ Baseline established"; \
	else \
		./internal/testing/lsp/reporters/benchmark-compare.sh \
			--baseline=lsp-results/benchmark-baseline.json \
			--current=lsp-results/results.json \
			--output=lsp-results/benchmark-comparison.json \
			--threshold=10 \
			--verbose; \
		echo "✓ Benchmark comparison completed"; \
	fi

# Repository validation against real codebases
.PHONY: test-lsp-repos
test-lsp-repos: local lsp-setup
	@echo "Running repository validation tests..."
	@for repo_type in golang python typescript; do \
		echo "Testing against $$repo_type repositories..."; \
		mkdir -p repo-validation-$$repo_type; \
		./bin/$(BINARY_NAME) test-lsp \
			--config=test-configs/$$repo_type-repo-config.yaml \
			--format=json \
			--output-dir=repo-validation-$$repo_type \
			--timeout=300s \
			--repository-mode || echo "Warning: $$repo_type repo validation failed"; \
	done
	@echo "✓ Repository validation completed"

# Clean LSP test artifacts
.PHONY: lsp-clean
lsp-clean:
	@echo "Cleaning LSP test artifacts..."
	@rm -rf lsp-results/ repo-validation-*/ 
	@echo "✓ LSP test artifacts cleaned"

# Full LSP validation suite
.PHONY: test-lsp-full
test-lsp-full: lsp-clean test-lsp-comprehensive lsp-dashboard lsp-compare
	@echo "✓ Full LSP validation suite completed"

# LSP help target
.PHONY: lsp-help
lsp-help:
	@echo "LSP Testing Targets:"
	@echo "==================="
	@echo ""
	@echo "Setup and Dependencies:"
	@echo "  lsp-deps              - Install LSP testing dependencies (jq, bc)"
	@echo "  lsp-setup             - Install and setup LSP servers"
	@echo ""  
	@echo "Testing Targets:"
	@echo "  test-lsp-quick        - Quick LSP validation (for PRs)"
	@echo "  test-lsp-comprehensive - Full LSP validation (for main branch)"
	@echo "  test-lsp-benchmark    - Performance benchmarking"
	@echo "  test-lsp-repos        - Repository validation against real codebases"
	@echo "  test-lsp-full         - Complete LSP validation suite"
	@echo ""
	@echo "Analysis and Reporting:"
	@echo "  lsp-dashboard         - Generate performance dashboard"
	@echo "  lsp-compare           - Compare benchmarks against baseline"
	@echo ""
	@echo "Maintenance:"
	@echo "  lsp-clean             - Clean LSP test artifacts"
	@echo "  lsp-help              - Show this help"
	@echo ""
	@echo "Examples:"
	@echo "  make lsp-setup                    # Setup LSP testing environment"
	@echo "  make test-lsp-quick              # Run quick validation for PR"
	@echo "  make test-lsp-full               # Run complete validation suite"
	@echo "  make lsp-dashboard               # Generate performance report"<|MERGE_RESOLUTION|>--- conflicted
+++ resolved
@@ -154,7 +154,6 @@
 	@echo "Running tests with coverage..."
 	$(GOTEST) -v -cover ./...
 
-<<<<<<< HEAD
 # LSP validation test targets
 .PHONY: test-lsp-validation
 test-lsp-validation:
@@ -186,7 +185,7 @@
 test-lsp-validation-ci:
 	@echo "Running CI-friendly LSP validation test suite..."
 	./scripts/run-lsp-validation-tests.sh ci
-=======
+
 # Coverage targets for CI/CD
 .PHONY: test-coverage-threshold
 test-coverage-threshold:
@@ -197,7 +196,6 @@
 coverage-ci:
 	@echo "Generating CI coverage reports..."
 	./scripts/coverage-simple.sh
->>>>>>> 1bf7cb6b
 
 # Dependency management
 .PHONY: deps
