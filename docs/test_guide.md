# Test Guide

LSP Gateway testing focused exclusively on E2E and integration tests for essential functionality validation.

## Testing Philosophy

**E2E and Integration Testing Only:**
- **E2E Tests**: Real-world developer workflows with actual language servers
- **Integration Tests**: Component interaction validation and protocol testing
- **Focus**: Essential functionality for local development - no unit tests, no over-engineering
- **Approach**: Test what users actually experience in practice

**Principles:**
- Test real usage scenarios, not implementation details
- Use actual language servers whenever possible
- Validate core LSP functionality across multiple languages
- Keep test scenarios simple and maintainable
- Progressive removal of non-essential test infrastructure

## Quick Reference

### Development Workflows

```bash
# Quick development cycle (<5 minutes)
make test-simple-quick

# Pre-commit validation (5-10 minutes)  
make test-e2e-quick && make test-integration-quick

# Full validation before PR (15-30 minutes)
make test-e2e-full && make test-integration
```

### Essential Test Commands

#### Quick E2E Tests (<5min)
```bash
make test-simple-quick        # Basic E2E validation
make test-e2e-quick          # Quick E2E suite
make test-python-patterns-quick   # Quick Python validation (5-10min)
```

#### Language-Specific E2E (10-15min)
```bash
make test-python-real        # Real pylsp integration
make test-go-e2e            # Go with gopls
make test-javascript-e2e     # JavaScript/TypeScript
make test-java-real         # Real JDTLS integration
```

#### Comprehensive E2E (20-30min)
```bash
make test-e2e-full          # Full E2E test suite
make test-python-patterns   # Comprehensive Python patterns (15-20min)
make test-python-comprehensive # Complete Python validation (20-25min)
```

#### Integration Tests
```bash
make test-integration       # Core integration tests
make test-mcp-integration   # MCP protocol integration
make test-config-integration # Configuration validation
```

## Test Categories

### E2E Tests
**Purpose**: Validate complete developer workflows with real language servers
**Location**: `tests/e2e/`
**Coverage**: 
- All 6 supported LSP methods (definition, references, hover, documentSymbol, workspaceSymbol, completion)
- Multi-language support (Python, Go, JavaScript, Java, Rust)
- Real repository testing with unified testutils repository management system
- Performance validation under realistic conditions

**Key Test Suites:**
<<<<<<< HEAD
- `python_e2e_comprehensive_test.go` - Comprehensive Python testing with unified repository system
- `python_workflow_validation_test.go` - Python workflow validation using modular infrastructure
- `go_basic_e2e_test.go` - Go language server integration
- `javascript_basic_e2e_test.go` - JavaScript/TypeScript validation
- Language-agnostic tests using unified modular repository system
=======
- `python_patterns_real_server_e2e_test.go` - Python testing using testutils.GenericRepoManager
- `go_basic_e2e_test.go` - Go language server integration with testutils
- `javascript_basic_e2e_test.go` - JavaScript/TypeScript validation with testutils
- All tests use unified testutils repository management system
>>>>>>> 37ee118e

### Integration Tests  
**Purpose**: Validate component interactions and protocol compliance
**Location**: `tests/integration/`
**Coverage**:
- LSP protocol validation
- Configuration system integration
- MCP server integration
- Transport layer validation
- Error handling and recovery

## Unified Repository Management System

**testutils Package - Common Repository Management:**

The `tests/e2e/testutils` package provides a unified repository management system for all language testing:

```go
// Generic repository manager for any language
repoManager := testutils.NewPythonRepositoryManager()
workspaceDir, err := repoManager.SetupRepository()

// Language-specific factory functions available:
// - testutils.NewPythonRepositoryManager()
// - testutils.NewGoRepositoryManager() 
// - testutils.NewJavaScriptRepositoryManager()
// - testutils.NewJavaRepositoryManager()
// - testutils.NewRustRepositoryManager()
```

**Key Components:**
- **GenericRepoManager**: Unified interface implementing RepositoryManager
- **LanguageConfig**: Language-specific configurations (repo URLs, file patterns, test paths)
- **Language Integration Functions**: High-level setup for complete test environments
- **Backward Compatibility**: Adapters maintain compatibility with existing tests

**Benefits:**
- Single codebase for all language repository management
- Predefined configurations for common test repositories
- Automatic Git cloning, validation, and cleanup
- Consistent interface across all programming languages
- Easy extension to new languages via configuration

## testutils Package Structure

**Core Components:**

- **`repository_manager.go`**: GenericRepoManager implementing unified RepositoryManager interface
- **`language_configs.go`**: Predefined configurations and factory functions for all supported languages
- **`language_integration.go`**: High-level functions for complete test environment setup
- **`python_repo_adapter.go`**: Backward compatibility adapter for existing Python tests

**Key Interfaces:**
```go
type RepositoryManager interface {
    SetupRepository() (string, error)
    GetTestFiles() ([]string, error)
    GetWorkspaceDir() string
    Cleanup() error
    ValidateRepository() error
    GetLastError() error
}
```

**Usage Pattern:**
```go
// 1. Create language-specific repository manager
repoManager := testutils.NewPythonRepositoryManager()

// 2. Setup repository (handles Git operations)
workspaceDir, err := repoManager.SetupRepository()
if err != nil {
    return err
}
defer repoManager.Cleanup()

// 3. Get test files automatically
testFiles, err := repoManager.GetTestFiles()

// 4. Use files for LSP testing
for _, testFile := range testFiles {
    fileURI := "file://" + filepath.Join(workspaceDir, testFile)
    // Perform LSP operations...
}
```

## Performance Requirements

**E2E Test Performance:**
- LSP Response Time: <5 seconds
- Test Suite Execution: E2E <30min, Integration <15min
- Repository Setup: <60 seconds per language
- Memory Usage: <3GB total during testing
- Success Rate: >95% for essential functionality

## Development Guidelines

### Writing E2E Tests

**Essential Functionality Focus:**
- Test actual developer workflows (go-to-definition, find references, hover)
- Use real language servers with realistic codebases
- Validate core LSP methods across multiple file types
- Test error conditions that users encounter

**Implementation Patterns:**
```go
// Using the unified repository management system
repoManager := testutils.NewPythonRepositoryManager()
workspaceDir, err := repoManager.SetupRepository()
defer repoManager.Cleanup()

// Get test files automatically
testFiles, err := repoManager.GetTestFiles()

// Test real LSP functionality
locations, err := client.Definition(ctx, fileURI, position)
assert.NoError(err)
assert.NotEmpty(locations)
```

### Writing Integration Tests

**Component Interaction Validation:**
- Test protocol compliance (JSON-RPC, MCP)
- Validate configuration loading and validation
- Test transport layer reliability
- Verify error handling and recovery mechanisms

**Focus Areas:**
- Configuration system integration
- Protocol message handling
- Connection management
- Resource cleanup

### Test Maintenance

**Continuous Simplification:**
- Remove unit tests progressively
- Eliminate redundant test infrastructure
- Consolidate similar test scenarios
- Focus on user-facing functionality only

**Quality Gates:**
- All E2E tests must use real language servers
- Integration tests must validate actual component interactions
- No testing of implementation details
- Test scenarios must reflect real usage patterns

## Language Server Integration

**Language Server Integration via testutils:**
- **Python**: `pylsp` with faif/python-patterns repository
- **Go**: `gopls` with golang/example repository  
- **JavaScript/TypeScript**: `typescript-language-server` with TypeScript repository
- **Java**: `jdtls` with Spring Boot repository
- **Rust**: `rust-analyzer` with Cargo repository

**Integration Approach:**
- **Unified Repository Management**: testutils.GenericRepoManager handles all repository operations
- **Language-Specific Configurations**: Predefined settings for each language server
- **Automatic Setup**: Repository cloning, validation, and cleanup managed by testutils
- **Real Project Testing**: Use actual open-source projects for realistic validation
- **Performance Testing**: Realistic load testing with actual codebases

## Real Repository Testing with testutils

**Unified Repository Testing:**
```bash
# Language-specific E2E tests using common testutils system
make test-python-patterns-quick    # Python with faif/python-patterns
make test-go-e2e                   # Go with golang/example
make test-javascript-e2e           # JavaScript with microsoft/TypeScript
```

**testutils Repository Management Features:**
- **Automatic Repository Setup**: Git cloning with configurable timeouts
- **Language-Specific Configurations**: Predefined configs for Python, Go, JS, Java, Rust
- **File Discovery**: Automatic test file detection based on patterns and paths
- **Validation**: Repository structure and content validation
- **Cleanup Management**: Automatic workspace cleanup with error handling

**Supported Test Repositories:**
- **Python**: faif/python-patterns (design patterns)
- **Go**: golang/example (standard library examples)
- **JavaScript**: microsoft/TypeScript (complex TypeScript codebase)
- **Java**: spring-projects/spring-boot (enterprise patterns)
- **Rust**: rust-lang/cargo (systems programming)

**Usage Example:**
```go
// Create repository manager with predefined configuration
repoManager := testutils.NewPythonRepositoryManager()
workspaceDir, err := repoManager.SetupRepository()
defer repoManager.Cleanup()

// Repository manager handles all Git operations automatically
testFiles, err := repoManager.GetTestFiles()
// Test files are discovered based on language configuration
```

## HttpClient Testing Infrastructure

**Real Server HTTP Testing with testutils:**
```go
// Setup repository using unified system
repoManager := testutils.NewPythonRepositoryManager()
workspaceDir, err := repoManager.SetupRepository()
defer repoManager.Cleanup()

// Production-like testing against running gateway
config := testutils.HttpClientConfig{
    BaseURL:         "http://localhost:8080",
    EnableLogging:   true,
    EnableRecording: true,
}
client := testutils.NewHttpClient(config)

// Test all LSP methods with real repository files
testFiles, _ := repoManager.GetTestFiles()
fileURI := "file://" + filepath.Join(workspaceDir, testFiles[0])
locations, err := client.Definition(ctx, fileURI, position)
symbols, err := client.WorkspaceSymbol(ctx, "query")
hover, err := client.Hover(ctx, fileURI, position)
```

**Performance Testing:**
- Concurrent request validation
- Latency and throughput measurement  
- Success rate monitoring
- Resource usage tracking

## Troubleshooting

### E2E Test Failures
```bash
# Repository setup issues - testutils handles Git operations
./bin/lspg diagnose --language python
git config --list  # Verify Git access for testutils repository cloning

# Language server problems  
./bin/lspg install pylsp --force
./bin/lspg verify --language python

# Verbose test output with testutils debugging
go test -v -run TestPythonPatternsE2E ./tests/e2e/

# Debug repository manager issues
# testutils.GenericRepoManager provides detailed logging when EnableLogging=true
```

### Integration Test Issues
```bash
# Configuration validation
./bin/lspg config validate

# Protocol testing
./bin/lspg diagnose --transport stdio

# Component interaction
go test -v -run TestIntegration ./tests/integration/
```

### Performance Issues
```bash
# Performance diagnostics
./bin/lspg performance

# Resource monitoring
go test -bench=. -memprofile=mem.prof ./tests/e2e/
go tool pprof mem.prof
```

## Migration Path

**Unified Testing with testutils:**
1. **Current State**: All E2E tests use unified testutils repository management
2. **Repository Management**: Single GenericRepoManager interface for all languages
3. **Configuration System**: Predefined language configurations eliminate custom setup
4. **Backward Compatibility**: Existing tests continue working with adapter pattern

**Benefits:**
- Consistent repository management across all languages
- Reduced code duplication in test setup
- Easier maintenance and extension to new languages
- Automatic Git operations with proper error handling
- Standardized test file discovery and validation

## Summary

LSP Gateway testing is streamlined with unified testutils repository management:

- **E2E Tests**: Real language servers, real repositories via testutils.GenericRepoManager
- **Integration Tests**: Component interactions and protocol compliance  
- **Unified Repository Management**: Single testutils package handles all language repository operations
- **Consistent Interface**: RepositoryManager interface across Python, Go, JavaScript, Java, Rust
- **Automated Operations**: Git cloning, file discovery, validation, and cleanup handled by testutils
- **Performance Validation**: Realistic load testing with actual codebases from open-source projects

The testutils approach provides comprehensive coverage with consistent repository management across all languages.<|MERGE_RESOLUTION|>--- conflicted
+++ resolved
@@ -75,18 +75,11 @@
 - Performance validation under realistic conditions
 
 **Key Test Suites:**
-<<<<<<< HEAD
 - `python_e2e_comprehensive_test.go` - Comprehensive Python testing with unified repository system
 - `python_workflow_validation_test.go` - Python workflow validation using modular infrastructure
 - `go_basic_e2e_test.go` - Go language server integration
 - `javascript_basic_e2e_test.go` - JavaScript/TypeScript validation
 - Language-agnostic tests using unified modular repository system
-=======
-- `python_patterns_real_server_e2e_test.go` - Python testing using testutils.GenericRepoManager
-- `go_basic_e2e_test.go` - Go language server integration with testutils
-- `javascript_basic_e2e_test.go` - JavaScript/TypeScript validation with testutils
-- All tests use unified testutils repository management system
->>>>>>> 37ee118e
 
 ### Integration Tests  
 **Purpose**: Validate component interactions and protocol compliance
